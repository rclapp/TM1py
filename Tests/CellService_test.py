import configparser
import unittest
from pathlib import Path

from mdxpy import CalculatedMember, MdxBuilder, MdxHierarchySet, Member

from TM1py import Sandbox
from TM1py.Exceptions.Exceptions import TM1pyException, TM1pyVersionException, TM1pyWritePartialFailureException, \
    TM1pyWriteFailureException
from TM1py.Objects import (AnonymousSubset, Cube, Dimension, Element,
                           ElementAttribute, Hierarchy, MDXView, NativeView)
from TM1py.Services import TM1Service
from TM1py.Utils import Utils, element_names_from_element_unique_names, CaseAndSpaceInsensitiveDict, \
    CaseAndSpaceInsensitiveTuplesDict
from .Utils import skip_if_insufficient_version, skip_if_no_pandas, skip_if_deprecated_in_version

try:
    import pandas as pd
except ImportError:
    pass


class TestCellService(unittest.TestCase):
    tm1: TM1Service
    prefix = 'TM1py_Tests_Cell_'
    cube_name = prefix + "Cube"
    view_name = prefix + "View"
    mdx_view_name = prefix + "MdxView"
    dimension_names = [
        prefix + 'Dimension1',
        prefix + 'Dimension2',
        prefix + 'Dimension3']
    string_cube_name = prefix + "StringCube"
    string_dimension_names = [
        prefix + 'StringDimension1',
        prefix + 'StringDimension2',
        prefix + 'StringDimension3']
    cells_in_string_cube = {
        ('d1e1', 'd2e1', 'd3e1'): 'String1',
        ('d1e2', 'd2e2', 'd3e2'): 'String2',
        ('d1e3', 'd2e3', 'd3e3'): 'String3'}

    latin_1_encoded_text = "Èd5áÂè"

    cube_rps1_name = prefix + "Cube" + "_RPS1"
    cube_rps2_name = prefix + "Cube" + "_RPS2"

    cube_with_consolidations_name = cube_name + "_With_Consolidations"
    dimensions_with_consolidations_names = [
        dimension_name + "_With_Consolidations"
        for dimension_name in
        dimension_names]
    cube_with_rules_name = cube_name + "_With_Rules"

    dimension_rps1_name = prefix + "Dimension" + "_RPS1"
    dimension_rps2_name = prefix + "Dimension" + "_RPS2"

    sandbox_name = prefix + "sandbox"

    target_coordinates = list(zip(('Element ' + str(e) for e in range(1, 101)),
                                  ('Element ' + str(e) for e in range(1, 101)),
                                  ('Element ' + str(e) for e in range(1, 101))))

    dimension_with_hierarchies_name = prefix + "Dimension_With_Hierarchies"

    cube_with_five_dimensions = prefix + "Cube_with_five_dimensions"

    five_dimensions = [
        cube_with_five_dimensions + "_" + str(1),
        cube_with_five_dimensions + "_" + str(2),
        cube_with_five_dimensions + "_" + str(3),
        cube_with_five_dimensions + "_" + str(4),
        cube_with_five_dimensions + "_" + str(5)
    ]

    @classmethod
    def setUpClass(cls):
        """
        Establishes a connection to TM1 and creates TM1 objects to use across all tests
        """

        # Connection to TM1
        cls.config = configparser.ConfigParser()
        cls.config.read(Path(__file__).parent.joinpath('config.ini'))
        cls.tm1 = TM1Service(**cls.config['tm1srv01'])

        # Build Dimensions
        for dimension_name in cls.dimension_names:
            elements = [Element('Element {}'.format(str(j)), 'Numeric')
                        for j
                        in range(1, 1001)]

            element_attributes = [ElementAttribute("Attr1", "String"),
                                  ElementAttribute("Attr2", "Numeric"),
                                  ElementAttribute("Attr3", "Numeric"),
                                  ElementAttribute("NA", "Numeric")]
            hierarchy = Hierarchy(dimension_name=dimension_name,
                                  name=dimension_name,
                                  elements=elements,
                                  element_attributes=element_attributes)
            dimension = Dimension(dimension_name, [hierarchy])
            if cls.tm1.dimensions.exists(dimension.name):
                cls.tm1.dimensions.update(dimension)
            else:
                cls.tm1.dimensions.update_or_create(dimension)
            attribute_cube = "}ElementAttributes_" + dimension_name
            attribute_values = {}
            for element in elements:
                attribute_values[(element.name, "Attr1")] = "TM1py"
                attribute_values[(element.name, "Attr2")] = "2"
                attribute_values[(element.name, "Attr3")] = "3"
                attribute_values[(element.name, "NA")] = "4"

            cls.tm1.cubes.cells.write_values(attribute_cube, attribute_values)

        # Build Cube
        cube = Cube(cls.cube_name, cls.dimension_names)
        if not cls.tm1.cubes.exists(cls.cube_name):
            cls.tm1.cubes.update_or_create(cube)

        # Build cube view
        view = NativeView(
            cube_name=cls.cube_name,
            view_name=cls.view_name,
            suppress_empty_columns=True,
            suppress_empty_rows=True)
        view.add_row(
            dimension_name=cls.dimension_names[0],
            subset=AnonymousSubset(
                dimension_name=cls.dimension_names[0],
                expression='{[' + cls.dimension_names[0] + '].Members}'))
        view.add_row(
            dimension_name=cls.dimension_names[1],
            subset=AnonymousSubset(
                dimension_name=cls.dimension_names[1],
                expression='{[' + cls.dimension_names[1] + '].Members}'))
        view.add_column(
            dimension_name=cls.dimension_names[2],
            subset=AnonymousSubset(
                dimension_name=cls.dimension_names[2],
                expression='{[' + cls.dimension_names[2] + '].Members}'))
        if not cls.tm1.cubes.views.exists(cls.cube_name, view.name, private=False):
            cls.tm1.cubes.views.update_or_create(
                view=view,
                private=False)
            
        # build mdx cube view
        query = MdxBuilder.from_cube(cls.cube_name)
        query = query.rows_non_empty().columns_non_empty()
        query.add_hierarchy_set_to_row_axis(MdxHierarchySet.all_members(
            cls.dimension_names[0],
            cls.dimension_names[0]))
        query.add_hierarchy_set_to_row_axis(MdxHierarchySet.all_members(
            cls.dimension_names[1],
            cls.dimension_names[1]))
        query.add_hierarchy_set_to_column_axis(MdxHierarchySet.all_members(
            cls.dimension_names[2],
            cls.dimension_names[2]))
        mdx_view = MDXView(cls.cube_name, cls.mdx_view_name, query.to_mdx())
        cls.tm1.views.update_or_create(mdx_view, private=False)

        cls.build_cube_with_rules()

        cls.build_cube_with_consolidations()

        # For tests on string related methods
        cls.build_string_cube()

        cls.build_assets_for_relative_proportional_spread()

        cls.create_or_update_dimension_with_hierarchies()

        cls.create_cube_with_five_dimensions()

    @classmethod
    def setUp(cls):
        """
        Reset data before each test run
        """
        # set correct version before test, as it is overwritten in a test case
        cls.tm1._tm1_rest.set_version()

        # populate data in cube

        # cellset of data that shall be written
        cls.cellset = Utils.CaseAndSpaceInsensitiveTuplesDict()
        value = 1
        for element1, element2, element3 in cls.target_coordinates:
            cls.cellset[(element1, element2, element3)] = value

        # Sum of all the values that we write in the cube. serves as a checksum.
        cls.total_value = sum(cls.cellset.values())

        # Fill cube with values
        cls.tm1.cubes.cells.write_values(cls.cube_name, cls.cellset)

        cls.tm1.cubes.cells.write_values(cls.string_cube_name, cls.cells_in_string_cube)

        if not cls.tm1.sandboxes.exists(cls.sandbox_name):
            cls.tm1.sandboxes.create(Sandbox(cls.sandbox_name, True))

    @classmethod
    def tearDown(cls):
        """
        Clear data from cubes after each test run
        """
        cls.tm1.processes.execute_ti_code("CubeClearData('" + cls.cube_name + "');")
        cls.tm1.processes.execute_ti_code("CubeClearData('" + cls.string_cube_name + "');")
        cls.tm1.processes.execute_ti_code("CubeClearData('" + cls.cube_rps1_name + "');")
        cls.tm1.processes.execute_ti_code("CubeClearData('" + cls.cube_rps2_name + "');")

    @classmethod
    def build_string_cube(cls):
        if cls.tm1.cubes.exists(cls.string_cube_name):
            cls.tm1.cubes.delete(cls.string_cube_name)

        for d, dimension_name in enumerate(cls.string_dimension_names, start=1):
            dimension = Dimension(dimension_name)
            hierarchy = Hierarchy(dimension_name, dimension_name)
            for i in range(1, 5, 1):
                element_name = "d" + str(d) + "e" + str(i)
                hierarchy.add_element(element_name=element_name, element_type="String")
            dimension.add_hierarchy(hierarchy)
            cls.tm1.dimensions.update_or_create(dimension)

        cube = Cube(name=cls.string_cube_name, dimensions=cls.string_dimension_names)
        cls.tm1.elements.add_elements(
            dimension_name=cube.dimensions[-1],
            hierarchy_name=cube.dimensions[-1],
            elements=[Element("n1", "Numeric")])

        cls.tm1.cubes.update_or_create(cube)

    @classmethod
    def remove_string_cube(cls):
        if cls.tm1.cubes.exists(cube_name=cls.string_cube_name):
            cls.tm1.cubes.delete(cube_name=cls.string_cube_name)
        for dimension_name in cls.string_dimension_names:
            if cls.tm1.dimensions.exists(dimension_name=dimension_name):
                cls.tm1.dimensions.delete(dimension_name=dimension_name)

    @classmethod
    def build_cube_with_rules(cls):
        cube = Cube(name=cls.cube_with_rules_name, dimensions=cls.dimension_names)

        cube.rules = f"""
        ['{cls.dimension_names[0]}':'Element1'] = N: 1;\r\n
        ['{cls.dimension_names[0]}':'Element2'] = N: ['{cls.dimension_names[0]}':'Element1'] ;\r\n
        ['{cls.dimension_names[0]}':'Element3'] = N: ['{cls.dimension_names[0]}':'Element2'] ;\r\n
        """
        cls.tm1.cubes.update_or_create(cube)

    @classmethod
    def remove_cube_with_rules(cls):
        cls.tm1.cubes.delete(cls.cube_with_rules_name)

    @classmethod
    def build_cube_with_consolidations(cls):
        for dimension_name_source, dimension_name_target in zip(cls.dimension_names,
                                                                cls.dimensions_with_consolidations_names):
            dimension = cls.tm1.dimensions.get(dimension_name=dimension_name_source)
            dimension.name = dimension_name_target
            hierarchy = dimension.get_hierarchy(dimension_name_target)
            for element in hierarchy:
                hierarchy.add_edge(parent="TOTAL_" + dimension_name_target, component=element.name, weight=1)
            hierarchy.add_element("TOTAL_" + dimension_name_target, "Consolidated")
            cls.tm1.dimensions.update_or_create(dimension)

        cube = Cube(name=cls.cube_with_consolidations_name, dimensions=cls.dimensions_with_consolidations_names)
        cls.tm1.cubes.update_or_create(cube)

    @classmethod
    def remove_cube_with_consolidations(cls):
        if cls.tm1.cubes.exists(cube_name=cls.cube_with_consolidations_name):
            cls.tm1.cubes.delete(cube_name=cls.cube_with_consolidations_name)
        for dimension_name in cls.dimensions_with_consolidations_names:
            if cls.tm1.dimensions.exists(dimension_name=dimension_name):
                cls.tm1.dimensions.delete(dimension_name=dimension_name)

    @classmethod
    def create_cube_with_five_dimensions(cls):
        for dimension_name in cls.five_dimensions:
            hierarchy = Hierarchy(
                dimension_name=dimension_name,
                name=dimension_name,
                elements=[Element("e1", "Numeric"), Element("e2", "Numeric"), Element("e3", "Numeric")])
            dimension = Dimension(name=dimension_name, hierarchies=[hierarchy])
            cls.tm1.dimensions.update_or_create(dimension)
        cube = Cube(cls.cube_with_five_dimensions, dimensions=cls.five_dimensions)
        cls.tm1.cubes.update_or_create(cube)

        cells = {
            ("e1", "e1", "e1", "e1", "e1"): 1,
            ("e2", "e2", "e2", "e2", "e2"): 2,
            ("e3", "e3", "e3", "e3", "e3"): 3
        }
        cls.tm1.cells.write(cls.cube_with_five_dimensions, cells)

    @classmethod
    def remove_cube_with_five_dimensions(cls):
        if cls.tm1.cubes.exists(cube_name=cls.cube_with_five_dimensions):
            cls.tm1.cubes.delete(cube_name=cls.cube_with_five_dimensions)
        for dimension_name in cls.five_dimensions:
            if cls.tm1.dimensions.exists(dimension_name=dimension_name):
                cls.tm1.dimensions.delete(dimension_name=dimension_name)

    @classmethod
    def build_assets_for_relative_proportional_spread(cls):
        for dimension_name in (cls.dimension_rps1_name, cls.dimension_rps2_name):
            dimension = Dimension(dimension_name)
            hierarchy = Hierarchy(dimension_name, dimension_name)
            hierarchy.add_element(element_name="c1", element_type="Consolidated")
            for i in range(1, 5, 1):
                element_name = "e" + str(i)
                hierarchy.add_element(element_name=element_name, element_type="Numeric")
                hierarchy.add_edge(parent="c1", component=element_name, weight=1)
            dimension.add_hierarchy(hierarchy)
            if not cls.tm1.dimensions.exists(dimension.name):
                cls.tm1.dimensions.update_or_create(dimension)

        for cube_name in (cls.cube_rps1_name, cls.cube_rps2_name):
            cube = Cube(name=cube_name, dimensions=(cls.dimension_rps1_name, cls.dimension_rps2_name))
            if not cls.tm1.cubes.exists(cube.name):
                cls.tm1.cubes.update_or_create(cube)
            # zero out cube
            cls.tm1.processes.execute_ti_code("CubeClearData('" + cube_name + "');")

    @classmethod
    def remove_assets_for_relative_proportional_spread(cls):
        for cube_name in (cls.cube_rps1_name, cls.cube_rps2_name):
            if cls.tm1.cubes.exists(cube_name):
                cls.tm1.cubes.delete(cube_name=cube_name)
        for dimension_name in (cls.dimension_rps1_name, cls.dimension_rps2_name):
            if cls.tm1.dimensions.exists(dimension_name):
                cls.tm1.dimensions.delete(dimension_name=dimension_name)

    @classmethod
    def create_or_update_dimension_with_hierarchies(cls):
        dimension = Dimension(cls.dimension_with_hierarchies_name)
        dimension.add_hierarchy(
            Hierarchy(
                name="Hierarchy1",
                dimension_name=dimension.name,
                elements=[Element("Elem1", "Numeric"), Element("Elem2", "Numeric"), Element("Elem3", "Numeric")],
                element_attributes=[ElementAttribute("ea1", "String"), ElementAttribute("ea2", "String")]))
        dimension.add_hierarchy(
            Hierarchy(
                name="Hierarchy2",
                dimension_name=dimension.name,
                elements=[Element("Elem4", "Numeric"), Element("Elem6", "Numeric"), Element("Cons1", "Consolidated")]))
        dimension.add_hierarchy(
            Hierarchy(
                name="Hierarchy3",
                dimension_name=dimension.name,
                elements=[Element("Elem5", "Numeric"), Element("Cons2", "Consolidated"),
                          Element("Cons3", "Consolidated")]))
        cls.tm1.dimensions.update_or_create(dimension)

        cells = {
            ("Hierarchy1:Elem1", "ea1"): "123",
            ("Hierarchy2:Cons1", "ea2"): "ABC",
            ("Hierarchy3:Cons2", "ea2"): "DEF"}
        cls.tm1.cells.write("}ElementAttributes_" + cls.dimension_with_hierarchies_name, cells, use_ti=True)

    def test_write_and_get_value(self):
        original_value = self.tm1.cubes.cells.get_value(self.cube_name, 'Element1,EleMent2,ELEMENT  3')
        response = self.tm1.cubes.cells.write_value(1, self.cube_name, ('element1', 'ELEMENT 2', 'EleMent  3'))
        self.assertTrue(response.ok)
        value = self.tm1.cubes.cells.get_value(self.cube_name, 'Element1,EleMent2,ELEMENT  3')
        self.assertEqual(value, 1)
        response = self.tm1.cubes.cells.write_value(2, self.cube_name, ('element1', 'ELEMENT 2', 'EleMent  3'))
        self.assertTrue(response.ok)
        value = self.tm1.cubes.cells.get_value(self.cube_name, 'Element1,EleMent2,ELEMENT  3')
        self.assertEqual(value, 2)
        self.tm1.cubes.cells.write_value(original_value, self.cube_name, ('element1', 'ELEMENT 2', 'EleMent  3'))

    def test_get_value_iterator(self):
        original_value = self.tm1.cubes.cells.get_value(self.cube_name, 'Element1, Element2, Element3')
        response = self.tm1.cubes.cells.write_value(3, self.cube_name, ('element1', 'ELEMENT 2', 'EleMent  3'))
        self.assertTrue(response.ok)
        value = self.tm1.cubes.cells.get_value(self.cube_name, (
            (self.dimension_names[0], 'Element1'),
            (self.dimension_names[1], 'EleMent2'),
            (self.dimension_names[2], 'ELEMENT  3')
        ))
        self.assertEqual(value, 3)
        self.tm1.cubes.cells.write_value(original_value, self.cube_name, ('element1', 'ELEMENT 2', 'EleMent  3'))

    def test_write_and_get_value_hierarchy(self):
        original_value = self.tm1.cubes.cells.get_value(self.cube_name, 'Element1,EleMent2,ELEMENT  3')
        response = self.tm1.cubes.cells.write_value(4, self.cube_name, ('element1', 'ELEMENT 2', 'EleMent  3'))
        self.assertTrue(response.ok)
        value = self.tm1.cubes.cells.get_value(self.cube_name,
                                               f'{self.dimension_names[0]}::Element1,EleMent2,{self.dimension_names[2]}::ELEMENT  3')
        self.assertEqual(value, 4)
        self.tm1.cubes.cells.write_value(original_value, self.cube_name, ('element1', 'ELEMENT 2', 'EleMent  3'))

    def test_get_value_iterator_hierarchy(self):
        original_value = self.tm1.cubes.cells.get_value(self.cube_name, 'Element1, Element2, Element3')
        response = self.tm1.cubes.cells.write_value(5, self.cube_name, ('element1', 'ELEMENT 2', 'EleMent  3'))
        self.assertTrue(response.ok)
        value = self.tm1.cubes.cells.get_value(self.cube_name, [
            (self.dimension_names[0], self.dimension_names[0], 'Element1'),
            (self.dimension_names[1], 'EleMent2'),
            Member.of(self.dimension_names[2], self.dimension_names[2], 'ELEMENT  3')
        ])
        self.assertEqual(value, 5)
        self.tm1.cubes.cells.write_value(original_value, self.cube_name, ('element1', 'ELEMENT 2', 'EleMent  3'))

    def test_write_and_get_value_changed_separator(self):
        original_value = self.tm1.cubes.cells.get_value(self.cube_name, 'Element1,EleMent2,ELEMENT  3')
        response = self.tm1.cubes.cells.write_value(6, self.cube_name, ('element1', 'ELEMENT 2', 'EleMent  3'))
        self.assertTrue(response.ok)
        value = self.tm1.cubes.cells.get_value(
            self.cube_name,
            f'{self.dimension_names[0]}$$Element1;EleMent2;{self.dimension_names[2]}  $$ ELEMENT  3',
            element_separator=";",
            hierarchy_element_separator="$$"
        )
        self.assertEqual(value, 6)
        self.tm1.cubes.cells.write_value(original_value, self.cube_name, ('element1', 'ELEMENT 2', 'EleMent  3'))

    def test_get_value_old_interface(self):
        """ Tests if the old function interface with parameter element_string is still usable -> for backwards compatibility """
        original_value = self.tm1.cubes.cells.get_value(self.cube_name, 'Element1,EleMent2,ELEMENT  3')
        response = self.tm1.cubes.cells.write_value(7, self.cube_name, ('element1', 'ELEMENT 2', 'EleMent  3'))
        self.assertTrue(response.ok)
        value = self.tm1.cubes.cells.get_value(self.cube_name, element_string='Element1,EleMent2,ELEMENT  3')
        self.assertEqual(value, 7)
        self.tm1.cubes.cells.write_value(original_value, self.cube_name, ('element1', 'ELEMENT 2', 'EleMent  3'))

    def test_write_values(self):
        cells = {("Element 2", "Element4", "Element7"): 716}

        self.tm1.cubes.cells.write_values(self.cube_name, cells)
        query = MdxBuilder.from_cube(self.cube_name)
        query.add_member_tuple_to_columns(
            f"[{self.dimension_names[0]}].[Element 2]",
            f"[{self.dimension_names[1]}].[Element 4]",
            f"[{self.dimension_names[2]}].[Element 7]")

        self.assertEqual(self.tm1.cells.execute_mdx_values(mdx=query.to_mdx()), [716])

    def test_write(self):
        cells = {("Element 1", "Element4", "Element9"): 717}
        self.tm1.cubes.cells.write(self.cube_name, cells)

        query = MdxBuilder.from_cube(self.cube_name)
        query.add_member_tuple_to_columns(
            f"[{self.dimension_names[0]}].[Element 1]",
            f"[{self.dimension_names[1]}].[Element 4]",
            f"[{self.dimension_names[2]}].[Element 9]")

        self.assertEqual(self.tm1.cells.execute_mdx_values(mdx=query.to_mdx()), [717])

    def test_write_use_ti(self):
        cells = {("Element 1", "Element4", "Element9"): 1234}
        self.tm1.cubes.cells.write(self.cube_name, cells, use_ti=True, use_changeset=False)

        query = MdxBuilder.from_cube(self.cube_name)
        query.add_member_tuple_to_columns(
            f"[{self.dimension_names[0]}].[Element 1]",
            f"[{self.dimension_names[1]}].[Element 4]",
            f"[{self.dimension_names[2]}].[Element 9]")

        self.assertEqual(self.tm1.cells.execute_mdx_values(mdx=query.to_mdx()), [1234])

    def test_write_use_blob(self):
        cells = {("Element 1", "Element4", "Element9"): 1234}
        self.tm1.cubes.cells.write(self.cube_name, cells, use_blob=True, use_changeset=False)

        query = MdxBuilder.from_cube(self.cube_name)
        query.add_member_tuple_to_columns(
            f"[{self.dimension_names[0]}].[Element 1]",
            f"[{self.dimension_names[1]}].[Element 4]",
            f"[{self.dimension_names[2]}].[Element 9]")

        self.assertEqual(self.tm1.cells.execute_mdx_values(mdx=query.to_mdx()), [1234])

    def test_write_use_blob_allow_spread(self):
        cells = {("Element 1", "Element4", "Element9"): 1,
                 ("Element 1", "Element4", "TOTAL_TM1py_Tests_Cell_Dimension3_With_Consolidations"): 54321}
        try:
            self.tm1.cubes.cells.write(self.cube_with_consolidations_name, cells, use_blob=True, allow_spread=True)
        except (TM1pyWriteFailureException, TM1pyWritePartialFailureException) as ex:
            for log_file in ex.error_log_files:
                print(self.tm1.processes.get_error_log_file_content(log_file))

        query = MdxBuilder.from_cube(self.cube_with_consolidations_name)
        query.add_member_tuple_to_columns(
            f"[{self.dimensions_with_consolidations_names[0]}].[Element 1]",
            f"[{self.dimensions_with_consolidations_names[1]}].[Element 4]",
            f"[{self.dimensions_with_consolidations_names[2]}].[TOTAL_TM1py_Tests_Cell_Dimension3_With_Consolidations]")

        self.assertAlmostEqual(54321, self.tm1.cells.execute_mdx_values(mdx=query.to_mdx())[0], delta=0.0001)

    def test_write_use_ti_allow_spread(self):
        cells = {("Element 1", "Element4", "Element9"): 1,
                 ("Element 1", "Element4", "TOTAL_TM1py_Tests_Cell_Dimension3_With_Consolidations"): 54321}
        try:
            self.tm1.cubes.cells.write(self.cube_with_consolidations_name, cells, use_ti=True, allow_spread=True)
        except (TM1pyWriteFailureException, TM1pyWritePartialFailureException) as ex:
            for log_file in ex.error_log_files:
                print(self.tm1.processes.get_error_log_file_content(log_file))

        query = MdxBuilder.from_cube(self.cube_with_consolidations_name)
        query.add_member_tuple_to_columns(
            f"[{self.dimensions_with_consolidations_names[0]}].[Element 1]",
            f"[{self.dimensions_with_consolidations_names[1]}].[Element 4]",
            f"[{self.dimensions_with_consolidations_names[2]}].[TOTAL_TM1py_Tests_Cell_Dimension3_With_Consolidations]")

        self.assertAlmostEqual(54321, self.tm1.cells.execute_mdx_values(mdx=query.to_mdx())[0], delta=0.0001)

    def test_write_use_ti_skip_non_updateable(self):
        cells = CaseAndSpaceInsensitiveTuplesDict()
        cells["Element 1", "Element4", "TOTAL_" + self.dimensions_with_consolidations_names[2]] = 5
        cells["Element 1", "Element22", "Element9"] = 8

        self.tm1.cells.write(self.cube_with_consolidations_name, cells, use_ti=True, skip_non_updateable=True)

        query = MdxBuilder.from_cube(self.cube_with_consolidations_name)
        query.add_member_tuple_to_columns(
            f"[{self.dimensions_with_consolidations_names[0]}].[Element 1]",
            f"[{self.dimensions_with_consolidations_names[1]}].[Element 22]",
            f"[{self.dimensions_with_consolidations_names[2]}].[Element 9]")

        self.assertEqual(self.tm1.cells.execute_mdx_values(mdx=query.to_mdx()), [8])

    def test_write_skip_non_updateable(self):
        cells = CaseAndSpaceInsensitiveTuplesDict()
        cells["Element 1", "Element4", "TOTAL_" + self.dimensions_with_consolidations_names[2]] = 5
        cells["Element 4", "Element7", "Element9"] = 8

        self.tm1.cells.write(self.cube_with_consolidations_name, cells, skip_non_updateable=True)

        query = MdxBuilder.from_cube(self.cube_with_consolidations_name)
        query.add_member_tuple_to_columns(
            f"[{self.dimensions_with_consolidations_names[0]}].[Element 4]",
            f"[{self.dimensions_with_consolidations_names[1]}].[Element 7]",
            f"[{self.dimensions_with_consolidations_names[2]}].[Element 9]")

        self.assertEqual(self.tm1.cells.execute_mdx_values(mdx=query.to_mdx()), [8])

    def test_write_increment_true(self):
        cells = {("Element 1", "Element5", "Element8"): 211}

        self.tm1.cubes.cells.write(self.cube_name, cells)
        self.tm1.cubes.cells.write(self.cube_name, cells, increment=True)

        query = MdxBuilder.from_cube(self.cube_name)
        query.add_member_tuple_to_columns(
            f"[{self.dimension_names[0]}].[Element 1]",
            f"[{self.dimension_names[1]}].[Element 5]",
            f"[{self.dimension_names[2]}].[Element 8]")

        self.assertEqual(self.tm1.cells.execute_mdx_values(mdx=query.to_mdx()), [422])

    def test_write_increment_false(self):
        cells = {("Element 1", "Element5", "Element8"): 211}

        self.tm1.cubes.cells.write(self.cube_name, cells)
        self.tm1.cubes.cells.write(self.cube_name, cells, increment=False)

        query = MdxBuilder.from_cube(self.cube_name)
        query.add_member_tuple_to_columns(
            f"[{self.dimension_names[0]}].[Element 1]",
            f"[{self.dimension_names[1]}].[Element 5]",
            f"[{self.dimension_names[2]}].[Element 8]")

        self.assertEqual(self.tm1.cells.execute_mdx_values(mdx=query.to_mdx()), [211])

    def test_write_through_unbound_process_happy_case(self):
        cells = dict()
        cells["Element 1", "Element4", "Element9"] = 719
        self.tm1.cubes.cells.write_through_unbound_process(self.cube_name, cells)

        query = MdxBuilder.from_cube(self.cube_name)
        query.add_member_tuple_to_columns(
            f"[{self.dimension_names[0]}].[Element 1]",
            f"[{self.dimension_names[1]}].[Element 4]",
            f"[{self.dimension_names[2]}].[Element 9]")

        self.assertEqual(self.tm1.cells.execute_mdx_values(mdx=query.to_mdx()), [719])

    def test_write_through_unbound_process_sandbox(self):
        cells = dict()
        cells["Element 1", "Element4", "Element9"] = 7192
        self.tm1.cubes.cells.write_through_unbound_process(self.cube_name, cells, sandbox_name=self.sandbox_name)

        query = MdxBuilder.from_cube(self.cube_name)
        query.add_member_tuple_to_columns(
            f"[{self.dimension_names[0]}].[Element 1]",
            f"[{self.dimension_names[1]}].[Element 4]",
            f"[{self.dimension_names[2]}].[Element 9]")

        self.assertEqual(self.tm1.cells.execute_mdx_values(mdx=query.to_mdx(), sandbox_name=self.sandbox_name), [7192])

    def test_write_through_unbound_process_long_digit_as_str(self):
        cells = dict()
        cells["Element 1", "Element4", "Element9"] = '10000.123456789123456789123456789'
        self.tm1.cubes.cells.write_through_unbound_process(self.cube_name, cells)

        query = MdxBuilder.from_cube(self.cube_name)
        query.add_member_tuple_to_columns(
            f"[{self.dimension_names[0]}].[Element 1]",
            f"[{self.dimension_names[1]}].[Element 4]",
            f"[{self.dimension_names[2]}].[Element 9]")

        self.assertEqual(self.tm1.cells.execute_mdx_values(mdx=query.to_mdx()), [10000.1234567891])

    def test_write_through_unbound_process_str(self):
        cells = dict()
        cells["d1e1", "d2e4", "d3e3"] = 'TM1py Test'
        self.tm1.cubes.cells.write_through_unbound_process(self.string_cube_name, cells)

        query = MdxBuilder.from_cube(self.string_cube_name)
        query.add_member_tuple_to_columns(
            f"[{self.string_dimension_names[0]}].[d1e1]",
            f"[{self.string_dimension_names[1]}].[d2e4]",
            f"[{self.string_dimension_names[2]}].[d3e3]")

        self.assertEqual(self.tm1.cells.execute_mdx_values(mdx=query.to_mdx()), ['TM1py Test'])

    def test_write_through_unbound_process_attributes(self):
        cells = dict()
        cells["element1", "Attr1"] = 'Text 1'
        cells["element1", "Attr2"] = 1
        cells["element1", "Attr3"] = 2
        cells["element2", "Attr1"] = ""
        cells["element2", "Attr2"] = 0
        cells["element2", "Attr3"] = None
        self.tm1.cubes.cells.write_through_unbound_process("}ElementAttributes_" + self.dimension_names[0], cells)

        query = MdxBuilder.from_cube("}ElementAttributes_" + self.dimension_names[0])
        query.add_member_tuple_to_columns(
            f"[{self.dimension_names[0]}].[element1]",
            f"[}}ElementAttributes_{self.dimension_names[0]}].[Attr1]")
        query.add_member_tuple_to_columns(
            f"[{self.dimension_names[0]}].[element1]",
            f"[}}ElementAttributes_{self.dimension_names[0]}].[Attr2]")
        query.add_member_tuple_to_columns(
            f"[{self.dimension_names[0]}].[element1]",
            f"[}}ElementAttributes_{self.dimension_names[0]}].[Attr3]")
        query.add_member_tuple_to_columns(
            f"[{self.dimension_names[0]}].[element2]",
            f"[}}ElementAttributes_{self.dimension_names[0]}].[Attr1]")
        query.add_member_tuple_to_columns(
            f"[{self.dimension_names[0]}].[element2]",
            f"[}}ElementAttributes_{self.dimension_names[0]}].[Attr2]")
        query.add_member_tuple_to_columns(
            f"[{self.dimension_names[0]}].[element2]",
            f"[}}ElementAttributes_{self.dimension_names[0]}].[Attr3]")
        self.assertEqual(self.tm1.cells.execute_mdx_values(mdx=query.to_mdx()), ['Text 1', 1, 2, "", None, None])

    def test_write_through_unbound_process_to_consolidation(self):
        cells = dict()
        cells["Element 1", "Element4", "TOTAL_" + self.dimensions_with_consolidations_names[2]] = 5
        cells["Element 1", "Element4", "Element3"] = 8

        with self.assertRaises(TM1pyWritePartialFailureException):
            self.tm1.cubes.cells.write_through_unbound_process(self.cube_with_consolidations_name, cells)

        query = MdxBuilder.from_cube(self.cube_with_consolidations_name)
        query.add_member_tuple_to_columns(
            f"[{self.dimensions_with_consolidations_names[0]}].[Element 1]",
            f"[{self.dimensions_with_consolidations_names[1]}].[Element 4]",
            f"[{self.dimensions_with_consolidations_names[2]}].[Element 3]")

        self.assertEqual(self.tm1.cells.execute_mdx_values(mdx=query.to_mdx()), [8])

    def test_write_through_unbound_process_to_not_existing_element(self):
        cells = dict()
        cells["Element 1", "Element4", "element6"] = 5
        cells["Element 1", "Element4", "Not Existing Element"] = 8

        with self.assertRaises(TM1pyWritePartialFailureException):
            self.tm1.cubes.cells.write_through_unbound_process(self.cube_with_consolidations_name, cells)

        query = MdxBuilder.from_cube(self.cube_with_consolidations_name)
        query.add_member_tuple_to_columns(
            f"[{self.dimensions_with_consolidations_names[0]}].[Element 1]",
            f"[{self.dimensions_with_consolidations_names[1]}].[Element 4]",
            f"[{self.dimensions_with_consolidations_names[2]}].[Element 6]")

        self.assertEqual(self.tm1.cells.execute_mdx_values(mdx=query.to_mdx()), [5])

    def test_write_through_unbound_process_write_failure_exception(self):
        cells = dict()
        cells["Element 1", "Element4", "Not Existing Element 1"] = "Text 1"
        cells["Element 2", "Element8", "Element 9"] = 8

        with self.assertRaises(TM1pyWriteFailureException) as ex:
            self.tm1.cubes.cells.write_through_unbound_process(self.cube_with_consolidations_name, cells)
        self.assertEqual(ex.exception.statuses, ['Aborted'])
        self.assertIn(".log", ex.exception.error_log_files[0])

        query = MdxBuilder.from_cube(self.cube_with_consolidations_name)
        query.add_member_tuple_to_columns(
            f"[{self.dimensions_with_consolidations_names[0]}].[Element 2]",
            f"[{self.dimensions_with_consolidations_names[1]}].[Element 8]",
            f"[{self.dimensions_with_consolidations_names[2]}].[Element 9]")

        self.assertEqual([8], self.tm1.cells.execute_mdx_values(mdx=query.to_mdx()))

    def test_write_through_unbound_process_write_partial_failure_exception(self):
        cells = dict()
        cells["Element 2", "Element8", "Not Existing Element"] = 2
        cells["Element 2", "Element8", "Element 5"] = 8

        with self.assertRaises(TM1pyWritePartialFailureException) as ex:
            self.tm1.cubes.cells.write_through_unbound_process(self.cube_with_consolidations_name, cells)
        self.assertEqual(ex.exception.statuses, ['HasMinorErrors'])
        self.assertEqual(ex.exception.attempts, 1)
        self.assertIn(".log", ex.exception.error_log_files[0])

        query = MdxBuilder.from_cube(self.cube_with_consolidations_name)
        query.add_member_tuple_to_columns(
            f"[{self.dimensions_with_consolidations_names[0]}].[Element 2]",
            f"[{self.dimensions_with_consolidations_names[1]}].[Element 8]",
            f"[{self.dimensions_with_consolidations_names[2]}].[Element 5]")

        self.assertEqual(self.tm1.cells.execute_mdx_values(mdx=query.to_mdx()), [8])

    def test_write_through_unbound_process_line_break_hashmark_combo(self):
        cells = dict()
        cells["d1e1", "d2e4", "d3e3"] = 'TM1py \r\n#Test'

        self.tm1.cubes.cells.write_through_unbound_process(self.string_cube_name, cells)

        query = MdxBuilder.from_cube(self.string_cube_name)
        query.add_member_tuple_to_columns(
            f"[{self.string_dimension_names[0]}].[d1e1]",
            f"[{self.string_dimension_names[1]}].[d2e4]",
            f"[{self.string_dimension_names[2]}].[d3e3]")

        self.assertEqual(self.tm1.cells.execute_mdx_values(mdx=query.to_mdx()), ['TM1py #Test'])

    def test_write_through_blob_happy_case(self):
        cells = dict()
        cells["Element 1", "Element4", "Element9"] = 719
        self.tm1.cubes.cells.write_through_blob(self.cube_name, cells)

        query = MdxBuilder.from_cube(self.cube_name)
        query.add_member_tuple_to_columns(
            f"[{self.dimension_names[0]}].[Element 1]",
            f"[{self.dimension_names[1]}].[Element 4]",
            f"[{self.dimension_names[2]}].[Element 9]")

        self.assertEqual(self.tm1.cells.execute_mdx_values(mdx=query.to_mdx()), [719])

    def test_write_through_blob_sandbox(self):
        cells = dict()
        cells["Element 1", "Element4", "Element9"] = 7192
        self.tm1.cubes.cells.write_through_blob(self.cube_name, cells, sandbox_name=self.sandbox_name)

        query = MdxBuilder.from_cube(self.cube_name)
        query.add_member_tuple_to_columns(
            f"[{self.dimension_names[0]}].[Element 1]",
            f"[{self.dimension_names[1]}].[Element 4]",
            f"[{self.dimension_names[2]}].[Element 9]")

        self.assertEqual(self.tm1.cells.execute_mdx_values(mdx=query.to_mdx(), sandbox_name=self.sandbox_name), [7192])

    def test_write_through_blob_long_digit_as_str(self):
        cells = dict()
        cells["Element 1", "Element4", "Element9"] = '10000.123456789123456789123456789'
        self.tm1.cubes.cells.write_through_blob(self.cube_name, cells)

        query = MdxBuilder.from_cube(self.cube_name)
        query.add_member_tuple_to_columns(
            f"[{self.dimension_names[0]}].[Element 1]",
            f"[{self.dimension_names[1]}].[Element 4]",
            f"[{self.dimension_names[2]}].[Element 9]")

        self.assertAlmostEqual(
            self.tm1.cells.execute_mdx_values(mdx=query.to_mdx())[0],
            10000.1234567891,
            8)

    def test_write_through_blob_str(self):
        cells = dict()
        cells["d1e1", "d2e4", "d3e3"] = 'TM1py Test'
        self.tm1.cubes.cells.write_through_blob(self.string_cube_name, cells)

        query = MdxBuilder.from_cube(self.string_cube_name)
        query.add_member_tuple_to_columns(
            f"[{self.string_dimension_names[0]}].[d1e1]",
            f"[{self.string_dimension_names[1]}].[d2e4]",
            f"[{self.string_dimension_names[2]}].[d3e3]")

        self.assertEqual(self.tm1.cells.execute_mdx_values(mdx=query.to_mdx()), ['TM1py Test'])

    def test_write_through_blob_attributes(self):
        cells = dict()
        cells["element1", "Attr1"] = 'Text 1'
        cells["element1", "Attr2"] = 1
        cells["element1", "Attr3"] = 2
        cells["element2", "Attr1"] = ""
        cells["element2", "Attr2"] = 0
        cells["element2", "Attr3"] = None
        self.tm1.cubes.cells.write_through_blob("}ElementAttributes_" + self.dimension_names[0], cells)

        query = MdxBuilder.from_cube("}ElementAttributes_" + self.dimension_names[0])
        query.add_member_tuple_to_columns(
            f"[{self.dimension_names[0]}].[element1]",
            f"[}}ElementAttributes_{self.dimension_names[0]}].[Attr1]")
        query.add_member_tuple_to_columns(
            f"[{self.dimension_names[0]}].[element1]",
            f"[}}ElementAttributes_{self.dimension_names[0]}].[Attr2]")
        query.add_member_tuple_to_columns(
            f"[{self.dimension_names[0]}].[element1]",
            f"[}}ElementAttributes_{self.dimension_names[0]}].[Attr3]")
        query.add_member_tuple_to_columns(
            f"[{self.dimension_names[0]}].[element2]",
            f"[}}ElementAttributes_{self.dimension_names[0]}].[Attr1]")
        query.add_member_tuple_to_columns(
            f"[{self.dimension_names[0]}].[element2]",
            f"[}}ElementAttributes_{self.dimension_names[0]}].[Attr2]")
        query.add_member_tuple_to_columns(
            f"[{self.dimension_names[0]}].[element2]",
            f"[}}ElementAttributes_{self.dimension_names[0]}].[Attr3]")
        self.assertEqual(self.tm1.cells.execute_mdx_values(mdx=query.to_mdx()), ['Text 1', 1, 2, "", None, None])

    def test_write_through_blob_to_consolidation(self):
        cells = dict()
        cells["Element 1", "Element4", "TOTAL_" + self.dimensions_with_consolidations_names[2]] = 5
        cells["Element 1", "Element4", "Element3"] = 8

        with self.assertRaises(TM1pyWritePartialFailureException):
            self.tm1.cubes.cells.write_through_blob(self.cube_with_consolidations_name, cells)

        query = MdxBuilder.from_cube(self.cube_with_consolidations_name)
        query.add_member_tuple_to_columns(
            f"[{self.dimensions_with_consolidations_names[0]}].[Element 1]",
            f"[{self.dimensions_with_consolidations_names[1]}].[Element 4]",
            f"[{self.dimensions_with_consolidations_names[2]}].[Element 3]")

        self.assertEqual(self.tm1.cells.execute_mdx_values(mdx=query.to_mdx()), [8])

    def test_write_through_blob_to_not_existing_element(self):
        cells = dict()
        cells["Element 1", "Element4", "element6"] = 5
        cells["Element 1", "Element4", "Not Existing Element"] = 8

        with self.assertRaises(TM1pyWritePartialFailureException):
            self.tm1.cubes.cells.write_through_blob(self.cube_with_consolidations_name, cells)

        query = MdxBuilder.from_cube(self.cube_with_consolidations_name)
        query.add_member_tuple_to_columns(
            f"[{self.dimensions_with_consolidations_names[0]}].[Element 1]",
            f"[{self.dimensions_with_consolidations_names[1]}].[Element 4]",
            f"[{self.dimensions_with_consolidations_names[2]}].[Element 6]")

        self.assertEqual(self.tm1.cells.execute_mdx_values(mdx=query.to_mdx()), [5])

    def test_write_through_blob_write_failure_exception(self):
        cells = dict()
        cells["Element 1", "Element4", "Not Existing Element 1"] = "Text 1"
        cells["Element 2", "Element8", "Element 9"] = 8

        with self.assertRaises(TM1pyWritePartialFailureException) as ex:
            self.tm1.cubes.cells.write_through_blob(self.cube_with_consolidations_name, cells)
        self.assertEqual(ex.exception.statuses, ['HasMinorErrors'])
        self.assertIn(".log", ex.exception.error_log_files[0])

        query = MdxBuilder.from_cube(self.cube_with_consolidations_name)
        query.add_member_tuple_to_columns(
            f"[{self.dimensions_with_consolidations_names[0]}].[Element 2]",
            f"[{self.dimensions_with_consolidations_names[1]}].[Element 8]",
            f"[{self.dimensions_with_consolidations_names[2]}].[Element 9]")

        self.assertEqual([8], self.tm1.cells.execute_mdx_values(mdx=query.to_mdx()))

    def test_write_through_blob_write_partial_failure_exception(self):
        cells = dict()
        cells["Element 2", "Element8", "Not Existing Element"] = 2
        cells["Element 2", "Element8", "Element 5"] = 8

        with self.assertRaises(TM1pyWritePartialFailureException) as ex:
            self.tm1.cubes.cells.write_through_blob(self.cube_with_consolidations_name, cells)
        self.assertEqual(ex.exception.statuses, ['HasMinorErrors'])
        self.assertEqual(ex.exception.attempts, 1)
        self.assertIn(".log", ex.exception.error_log_files[0])

        query = MdxBuilder.from_cube(self.cube_with_consolidations_name)
        query.add_member_tuple_to_columns(
            f"[{self.dimensions_with_consolidations_names[0]}].[Element 2]",
            f"[{self.dimensions_with_consolidations_names[1]}].[Element 8]",
            f"[{self.dimensions_with_consolidations_names[2]}].[Element 5]")

        self.assertEqual(self.tm1.cells.execute_mdx_values(mdx=query.to_mdx()), [8])

    def test_write_through_blob_line_break_hashmark_combo(self):
        cells = dict()
        cells["d1e1", "d2e4", "d3e3"] = 'TM1py \r\n#Test'

        self.tm1.cubes.cells.write_through_blob(self.string_cube_name, cells)

        query = MdxBuilder.from_cube(self.string_cube_name)
        query.add_member_tuple_to_columns(
            f"[{self.string_dimension_names[0]}].[d1e1]",
            f"[{self.string_dimension_names[1]}].[d2e4]",
            f"[{self.string_dimension_names[2]}].[d3e3]")

        self.assertEqual(self.tm1.cells.execute_mdx_values(mdx=query.to_mdx()), ['TM1py #Test'])

    def test_undo_cellset_write(self):
        cells = dict()
        cells["Element 12", "Element 13", "Element 15"] = 3.3

        changeset = self.tm1.cells.write(self.cube_name, cells, use_changeset=True)

        query = MdxBuilder.from_cube(self.cube_name)
        query.add_member_tuple_to_columns(
            f"[{self.dimension_names[0]}].[Element 12]",
            f"[{self.dimension_names[1]}].[Element 13]",
            f"[{self.dimension_names[2]}].[Element 15]")
        self.assertEqual(self.tm1.cells.execute_mdx_values(mdx=query.to_mdx()), [3.3])

        self.tm1.cells.undo_changeset(changeset=changeset)

        query = MdxBuilder.from_cube(self.cube_name)
        query.add_member_tuple_to_columns(
            f"[{self.dimension_names[0]}].[Element 12]",
            f"[{self.dimension_names[1]}].[Element 13]",
            f"[{self.dimension_names[2]}].[Element 15]")
        self.assertEqual(self.tm1.cells.execute_mdx_values(mdx=query.to_mdx()), [None])

    def test_undo_cellset_write_values(self):
        cells = dict()
        cells["Element 16", "Element 13", "Element 15"] = 3.6

        changeset = self.tm1.cells.write_values(self.cube_name, cells, use_changeset=True)

        query = MdxBuilder.from_cube(self.cube_name)
        query.add_member_tuple_to_columns(
            f"[{self.dimension_names[0]}].[Element 16]",
            f"[{self.dimension_names[1]}].[Element 13]",
            f"[{self.dimension_names[2]}].[Element 15]")
        self.assertEqual(self.tm1.cells.execute_mdx_values(mdx=query.to_mdx()), [3.6])

        self.tm1.cells.undo_changeset(changeset=changeset)

        query = MdxBuilder.from_cube(self.cube_name)
        query.add_member_tuple_to_columns(
            f"[{self.dimension_names[0]}].[Element 16]",
            f"[{self.dimension_names[1]}].[Element 13]",
            f"[{self.dimension_names[2]}].[Element 15]")
        self.assertEqual(self.tm1.cells.execute_mdx_values(mdx=query.to_mdx()), [None])

    def test_write_through_blob_multi_str(self):
        cells = dict()
        cells["d1e1", "d2e4", "d3e3"] = 'TM1py Test1'
        cells["d1e1", "d2e2", "d3e3"] = 'TM1py Test2'
        self.tm1.cubes.cells.write_through_blob(self.string_cube_name, cells)

        query = MdxBuilder.from_cube(self.string_cube_name)
        query.add_member_tuple_to_columns(
            f"[{self.string_dimension_names[0]}].[d1e1]",
            f"[{self.string_dimension_names[1]}].[d2e4]",
            f"[{self.string_dimension_names[2]}].[d3e3]")
        query.add_member_tuple_to_columns(
            f"[{self.string_dimension_names[0]}].[d1e1]",
            f"[{self.string_dimension_names[1]}].[d2e2]",
            f"[{self.string_dimension_names[2]}].[d3e3]")

        self.assertEqual(self.tm1.cells.execute_mdx_values(mdx=query.to_mdx()), ['TM1py Test1', 'TM1py Test2'])

    def test_write_through_blob_scientific_notation_small(self):
        cells = dict()
        cells["Element 1", "Element4", "Element9"] = "{:e}".format(0.00000001)
        self.tm1.cubes.cells.write_through_blob(self.cube_name, cells)

        query = MdxBuilder.from_cube(self.cube_name)
        query.add_member_tuple_to_columns(
            f"[{self.dimension_names[0]}].[Element 1]",
            f"[{self.dimension_names[1]}].[Element 4]",
            f"[{self.dimension_names[2]}].[Element 9]")

        self.assertEqual(self.tm1.cells.execute_mdx_values(mdx=query.to_mdx()), [0.00000001])

    def test_write_through_blob_scientific_notation_large(self):
        cells = dict()
        cells["Element 1", "Element4", "Element9"] = "{:e}".format(12_300_000_000)
        self.tm1.cubes.cells.write_through_blob(self.cube_name, cells)

        query = MdxBuilder.from_cube(self.cube_name)
        query.add_member_tuple_to_columns(
            f"[{self.dimension_names[0]}].[Element 1]",
            f"[{self.dimension_names[1]}].[Element 4]",
            f"[{self.dimension_names[2]}].[Element 9]")

        self.assertEqual(self.tm1.cells.execute_mdx_values(mdx=query.to_mdx()), [12_300_000_000])

    def test_write_through_blob_multi_cells(self):
        cells = dict()
        cells["Element 1", "Element4", "Element9"] = 702
        cells["Element 2", "Element4", "Element7"] = 701
        self.tm1.cubes.cells.write_through_blob(self.cube_name, cells)

        query = MdxBuilder.from_cube(self.cube_name)
        query.add_member_tuple_to_columns(
            f"[{self.dimension_names[0]}].[Element 1]",
            f"[{self.dimension_names[1]}].[Element 4]",
            f"[{self.dimension_names[2]}].[Element 9]")
        self.assertEqual(self.tm1.cells.execute_mdx_values(mdx=query.to_mdx()), [702])

        query = MdxBuilder.from_cube(self.cube_name)
        query.add_member_tuple_to_columns(
            f"[{self.dimension_names[0]}].[Element 2]",
            f"[{self.dimension_names[1]}].[Element 4]",
            f"[{self.dimension_names[2]}].[Element 7]")
        self.assertEqual(self.tm1.cells.execute_mdx_values(mdx=query.to_mdx()), [701])

    def test_write_through_blob_increment_true(self):
        cells = {("Element 1", "Element5", "Element8"): 111}

        self.tm1.cubes.cells.write_through_blob(self.cube_name, cells)
        self.tm1.cubes.cells.write_through_blob(self.cube_name, cells, increment=True)

        query = MdxBuilder.from_cube(self.cube_name)
        query.add_member_tuple_to_columns(
            f"[{self.dimension_names[0]}].[Element 1]",
            f"[{self.dimension_names[1]}].[Element 5]",
            f"[{self.dimension_names[2]}].[Element 8]")

        self.assertEqual(self.tm1.cells.execute_mdx_values(mdx=query.to_mdx()), [222])

    def test_write_through_blob_increment_false(self):
        cells = {("Element 1", "Element5", "Element8"): 109}

        self.tm1.cubes.cells.write_through_blob(self.cube_name, cells)
        self.tm1.cubes.cells.write_through_blob(self.cube_name, cells, increment=False)

        query = MdxBuilder.from_cube(self.cube_name)
        query.add_member_tuple_to_columns(
            f"[{self.dimension_names[0]}].[Element 1]",
            f"[{self.dimension_names[1]}].[Element 5]",
            f"[{self.dimension_names[2]}].[Element 8]")

        self.assertEqual(self.tm1.cells.execute_mdx_values(mdx=query.to_mdx()), [109])

    @skip_if_no_pandas
    def test_write_dataframe(self):
        df = pd.DataFrame({
            self.dimension_names[0]: ["element 1", "element 1", "element 1"],
            self.dimension_names[1]: ["element 1", "element 2", "element 3"],
            self.dimension_names[2]: ["element 5", "element 5", "element 5"],
            "Value": [1.0, 2.0, 3.0]})
        self.tm1.cubes.cells.write_dataframe(self.cube_name, df)

        query = MdxBuilder.from_cube(self.cube_name)
        query = query.add_hierarchy_set_to_column_axis(
            MdxHierarchySet.member(Member.of(self.dimension_names[0], "element 1")))
        query = query.add_hierarchy_set_to_row_axis(MdxHierarchySet.members([
            Member.of(self.dimension_names[1], "element 1"),
            Member.of(self.dimension_names[1], "element 2"),
            Member.of(self.dimension_names[1], "element 3")]))

        query = query.add_member_to_where(Member.of(self.dimension_names[2], "element 5"))
        values = self.tm1.cubes.cells.execute_mdx_values(query.to_mdx())

        self.assertEqual(list(df["Value"]), values)

    @skip_if_no_pandas
    def test_write_dataframe_duplicate_numeric_entries(self):
        df = pd.DataFrame({
            self.dimension_names[0]: ["element 1", "element 1", "element 1"],
            self.dimension_names[1]: ["element 1", "element 1", "element 1"],
            self.dimension_names[2]: ["element 1", "element 1", "element 1"],
            "Value": [1.0, 2.0, 3.0]})
        self.tm1.cubes.cells.write_dataframe(self.cube_name, df)

        query = MdxBuilder.from_cube(self.cube_name)
        query = query.add_hierarchy_set_to_column_axis(
            MdxHierarchySet.member(Member.of(self.dimension_names[0], "element 1")))
        query = query.add_hierarchy_set_to_row_axis(MdxHierarchySet.members([
            Member.of(self.dimension_names[1], "element 1")]))

        query = query.add_member_to_where(Member.of(self.dimension_names[2], "element 1"))
        values = self.tm1.cubes.cells.execute_mdx_values(query.to_mdx())

        self.assertEqual([6], values)

    @skip_if_no_pandas
    def test_write_dataframe_duplicate_numeric_and_string_entries(self):
        df = pd.DataFrame({
            self.string_dimension_names[0]: ["d1e1", "d1e1", "d1e1", "d1e1", "d1e1"],
            self.string_dimension_names[1]: ["d2e1", "d2e1", "d2e1", "d2e1", "d2e1"],
            self.string_dimension_names[2]: ["d3e1", "d3e2", "d3e2", "n1", "n1"],
            "Value": ["text1", "text2", "text3", 3.0, 4.0]})
        self.tm1.cubes.cells.write_dataframe(self.string_cube_name, df)

        query = MdxBuilder.from_cube(self.string_cube_name)
        query = query.add_hierarchy_set_to_column_axis(
            MdxHierarchySet.member(Member.of(self.string_dimension_names[0], "d1e1")))
        query = query.add_hierarchy_set_to_row_axis(MdxHierarchySet.members([
            Member.of(self.string_dimension_names[1], "d2e1")]))
        query = query.add_member_to_where(Member.of(self.string_dimension_names[2], "n1"))
        values = self.tm1.cubes.cells.execute_mdx_values(query.to_mdx())
        self.assertEqual([7], values)

        query = MdxBuilder.from_cube(self.string_cube_name)
        query = query.add_hierarchy_set_to_column_axis(
            MdxHierarchySet.members([
                Member.of(self.string_dimension_names[2], "d3e1"),
                Member.of(self.string_dimension_names[2], "d3e2")]))
        query = query.add_hierarchy_set_to_row_axis(MdxHierarchySet.members([
            Member.of(self.string_dimension_names[1], "d2e1")]))
        query = query.add_member_to_where(Member.of(self.string_dimension_names[0], "d1e1"))
        values = self.tm1.cubes.cells.execute_mdx_values(query.to_mdx())
        self.assertEqual(["text1", "text3"], values)

    @skip_if_no_pandas
    def test_write_dataframe_error(self):
        df = pd.DataFrame({
            self.dimension_names[0]: ["element 1", "element 3", "element 5"],
            self.dimension_names[1]: ["element 1", "element 2", "element 4"],
            self.dimension_names[2]: ["element 1", "element 3", "element 5"],
            "Extra Column": ["element 1", "element2", "element3"],
            "Value": [1, 2, 3]})
        with self.assertRaises(ValueError) as _:
            self.tm1.cubes.cells.write_dataframe(self.cube_name, df)

    @skip_if_no_pandas
    def test_write_dataframe_async(self):
        df = pd.DataFrame({
            self.dimension_names[0]: ["element 1", "element 1", "element 1"],
            self.dimension_names[1]: ["element 1", "element 2", "element 3"],
            self.dimension_names[2]: ["element 5", "element 5", "element 5"],
            "Value": [1, 2, 3]})
        self.tm1.cubes.cells.write_dataframe_async(self.cube_name, df, 1, 3)

        query = MdxBuilder.from_cube(self.cube_name)
        query = query.add_hierarchy_set_to_column_axis(
            MdxHierarchySet.member(Member.of(self.dimension_names[0], "element 1")))
        query = query.add_hierarchy_set_to_row_axis(MdxHierarchySet.members([
            Member.of(self.dimension_names[1], "element 1"),
            Member.of(self.dimension_names[1], "element 2"),
            Member.of(self.dimension_names[1], "element 3")]))
        query = query.add_member_to_where(Member.of(self.dimension_names[2], "element 5"))
        values = self.tm1.cubes.cells.execute_mdx_values(query.to_mdx())

        self.assertEqual(list(df["Value"]), values)

    @skip_if_no_pandas
    def test_write_dataframe_async_value_error(self):
        df = pd.DataFrame({
            self.dimension_names[0]: ["element 1", "element 3", "element 5"],
            self.dimension_names[1]: ["element 1", "element 2", "element 4"],
            self.dimension_names[2]: ["element 1", "element 3", "element 5"],
            "Extra Column": ["element 1", "element2", "element3"],
            "Value": [1, 2, 3]})
        with self.assertRaises(ValueError) as _:
            self.tm1.cubes.cells.write_dataframe_async(self.cube_name, df, 1, 3)

    @skip_if_no_pandas
    def test_write_dataframe_async_minor_error(self):
        df = pd.DataFrame({
            self.dimension_names[0]: ["element 1", "element 1", "element 1", "element 1", "element 1"],
            self.dimension_names[1]: ["element 2", "element 2", "element 2", "element 2", "element 2"],
            self.dimension_names[2]: ["Not Existing", "element 2", "element 3", "element 4", "Not Existing"],
            "Value": [1, 2, 3, 4, 5]})

        with self.assertRaises(TM1pyWritePartialFailureException) as ex:
            self.tm1.cubes.cells.write_dataframe_async(self.cube_name, df, 1, 5)
        self.assertEqual(2, ex.exception.attempts)
        self.assertEqual(['HasMinorErrors', 'HasMinorErrors'], ex.exception.statuses)

        query = MdxBuilder.from_cube(self.cube_name)
        query = query.add_hierarchy_set_to_column_axis(
            MdxHierarchySet.member(Member.of(self.dimension_names[0], "element 1")))
        query = query.add_hierarchy_set_to_row_axis(MdxHierarchySet.members([
            Member.of(self.dimension_names[2], "element 2"),
            Member.of(self.dimension_names[2], "element 3"),
            Member.of(self.dimension_names[2], "element 4")]))
        query = query.add_member_to_where(Member.of(self.dimension_names[1], "element 2"))
        values = self.tm1.cubes.cells.execute_mdx_values(query.to_mdx())

        self.assertEqual(list(df["Value"])[1:-1], values)

    @skip_if_no_pandas
    def test_write_dataframe_error(self):
        df = pd.DataFrame({
            self.dimension_names[0]: ["element 1", "element 3", "element 5"],
            self.dimension_names[1]: ["element 1", "element 2", "element 4"],
            self.dimension_names[2]: ["element 1", "element 3", "element 5"],
            "Extra Column": ["element 1", "element2", "element3"],
            "Value": [1, 2, 3]})
        with self.assertRaises(ValueError) as _:
            self.tm1.cubes.cells.write_dataframe(self.cube_name, df)

    def test_write_async(self):
        cells = {
            ("element 1", "element 1", "element 5"): 1.59,
            ("element 1", "element 2", "element 5"): 2.87,
            ("element 1", "element 3", "element 5"): 3.12}

        self.tm1.cubes.cells.write_async(self.cube_name, cells, 1, 3)

        query = MdxBuilder.from_cube(self.cube_name)
        query = query.add_hierarchy_set_to_column_axis(
            MdxHierarchySet.member(Member.of(self.dimension_names[0], "element 1")))
        query = query.add_hierarchy_set_to_row_axis(MdxHierarchySet.members([
            Member.of(self.dimension_names[1], "element 1"),
            Member.of(self.dimension_names[1], "element 2"),
            Member.of(self.dimension_names[1], "element 3")]))
        query = query.add_member_to_where(Member.of(self.dimension_names[2], "element 5"))
        values = self.tm1.cubes.cells.execute_mdx_values(query.to_mdx())

        self.assertEqual(list(cells.values()), values)

    @skip_if_no_pandas
    def test_write_async_minor_errors(self):
        cells = {
            ("element 1", "element 2", "Not Existing1"): 0.612,
            ("element 1", "element 2", "element 2"): -9.87,
            ("element 1", "element 2", "element 3"): 1000,
            ("element 1", "element 2", "element 4"): 12345,
            ("element 1", "element 2", "Not Existing2"): 12.345}

        with self.assertRaises(TM1pyWritePartialFailureException) as ex:
            self.tm1.cubes.cells.write_async(self.cube_name, cells, 1, 5)
        self.assertEqual(2, ex.exception.attempts)
        self.assertEqual(['HasMinorErrors', 'HasMinorErrors'], ex.exception.statuses)

        query = MdxBuilder.from_cube(self.cube_name)
        query = query.add_hierarchy_set_to_column_axis(
            MdxHierarchySet.member(Member.of(self.dimension_names[0], "element 1")))
        query = query.add_hierarchy_set_to_row_axis(MdxHierarchySet.members([
            Member.of(self.dimension_names[2], "element 2"),
            Member.of(self.dimension_names[2], "element 3"),
            Member.of(self.dimension_names[2], "element 4")]))
        query = query.add_member_to_where(Member.of(self.dimension_names[1], "element 2"))
        values = self.tm1.cubes.cells.execute_mdx_values(query.to_mdx())

        self.assertEqual(list(cells.values())[1:-1], values)

    def test_relative_proportional_spread_happy_case(self):
        """
        Tests that relative proportional spread populates a cube with the expected values
        """

        cells = {
            ('e1', 'e1'): 1,
            ('e1', 'e2'): 2,
            ('e1', 'e3'): 3,
        }
        self.tm1.cubes.cells.write_values(self.cube_rps1_name, cells)

        self.tm1.cubes.cells.relative_proportional_spread(
            value=12,
            cube=self.cube_rps1_name,
            unique_element_names=("[" + self.dimension_rps1_name + "].[e2]", "[" + self.dimension_rps2_name + "].[c1]"),
            reference_cube=self.cube_rps1_name,
            reference_unique_element_names=(
                "[" + self.dimension_rps1_name + "].[c1]", "[" + self.dimension_rps2_name + "].[c1]"))

        query = MdxBuilder.from_cube(self.cube_rps1_name)
        query = query.add_hierarchy_set_to_column_axis(
            MdxHierarchySet.member(Member.of(self.dimension_rps1_name, "e2")))
        query = query.add_hierarchy_set_to_row_axis(MdxHierarchySet.members([
            Member.of(self.dimension_rps2_name, "e1"),
            Member.of(self.dimension_rps2_name, "e2"),
            Member.of(self.dimension_rps2_name, "e3")]))

        values = self.tm1.cubes.cells.execute_mdx_values(query.to_mdx())

        self.assertEqual(values[0], 2)
        self.assertEqual(values[1], 4)
        self.assertEqual(values[2], 6)

    def test_relative_proportional_with_explicit_hierarchies(self):

        cells = {
            ('e1', 'e1'): 1,
            ('e1', 'e2'): 2,
            ('e1', 'e3'): 3,
        }
        self.tm1.cubes.cells.write_values(self.cube_rps1_name, cells)

        self.tm1.cubes.cells.relative_proportional_spread(
            value=12,
            cube=self.cube_rps1_name,
            unique_element_names=("[" + self.dimension_rps1_name + "].[" + self.dimension_rps1_name + "].[e2]",
                                  "[" + self.dimension_rps2_name + "].[" + self.dimension_rps2_name + "].[c1]"),
            reference_cube=self.cube_rps1_name,
            reference_unique_element_names=(
                "[" + self.dimension_rps1_name + "].[" + self.dimension_rps1_name + "].[c1]",
                "[" + self.dimension_rps2_name + "].[" + self.dimension_rps2_name + "].[c1]"))

        query = MdxBuilder.from_cube(self.cube_rps1_name)
        query = query.add_hierarchy_set_to_column_axis(
            MdxHierarchySet.member(Member.of(self.dimension_rps1_name, "e2")))
        query = query.add_hierarchy_set_to_row_axis(MdxHierarchySet.members([
            Member.of(self.dimension_rps2_name, "e1"),
            Member.of(self.dimension_rps2_name, "e2"),
            Member.of(self.dimension_rps2_name, "e3")]))

        values = self.tm1.cubes.cells.execute_mdx_values(query.to_mdx())
        self.assertEqual(values[0], 2)
        self.assertEqual(values[1], 4)
        self.assertEqual(values[2], 6)

    def test_relative_proportional_spread_without_reference_cube(self):

        cells = {
            ('e1', 'e1'): 1,
            ('e1', 'e2'): 2,
            ('e1', 'e3'): 3,
        }
        self.tm1.cubes.cells.write_values(self.cube_rps1_name, cells)

        self.tm1.cubes.cells.relative_proportional_spread(
            value=12,
            cube=self.cube_rps1_name,
            unique_element_names=("[" + self.dimension_rps1_name + "].[e2]", "[" + self.dimension_rps2_name + "].[c1]"),
            reference_unique_element_names=(
                "[" + self.dimension_rps1_name + "].[c1]", "[" + self.dimension_rps2_name + "].[c1]"))

        query = MdxBuilder.from_cube(self.cube_rps1_name)
        query = query.add_hierarchy_set_to_column_axis(
            MdxHierarchySet.member(Member.of(self.dimension_rps1_name, "e2")))
        query = query.add_hierarchy_set_to_row_axis(MdxHierarchySet.members([
            Member.of(self.dimension_rps2_name, "e1"),
            Member.of(self.dimension_rps2_name, "e2"),
            Member.of(self.dimension_rps2_name, "e3")]))

        values = self.tm1.cubes.cells.execute_mdx_values(query.to_mdx())
        self.assertEqual(values[0], 2)
        self.assertEqual(values[1], 4)
        self.assertEqual(values[2], 6)

    def test_relative_proportional_spread_with_different_reference_cube(self):

        cells = {
            ('e1', 'e1'): 1,
            ('e1', 'e2'): 2,
            ('e1', 'e3'): 3,
        }
        self.tm1.cubes.cells.write_values(self.cube_rps2_name, cells)

        self.tm1.cubes.cells.relative_proportional_spread(
            value=12,
            cube=self.cube_rps1_name,
            unique_element_names=("[" + self.dimension_rps1_name + "].[e2]", "[" + self.dimension_rps2_name + "].[c1]"),
            reference_cube=self.cube_rps2_name,
            reference_unique_element_names=(
                "[" + self.dimension_rps1_name + "].[c1]", "[" + self.dimension_rps2_name + "].[c1]"))

        query = MdxBuilder.from_cube(self.cube_rps1_name)
        query = query.add_hierarchy_set_to_column_axis(
            MdxHierarchySet.member(Member.of(self.dimension_rps1_name, "e2")))
        query = query.add_hierarchy_set_to_row_axis(MdxHierarchySet.members([
            Member.of(self.dimension_rps2_name, "e1"),
            Member.of(self.dimension_rps2_name, "e2"),
            Member.of(self.dimension_rps2_name, "e3")]))

        values = self.tm1.cubes.cells.execute_mdx_values(query.to_mdx())
        self.assertEqual(values[0], 2)
        self.assertEqual(values[1], 4)
        self.assertEqual(values[2], 6)

    def test_execute_mdx(self):
        # write cube content
        self.tm1.cubes.cells.write_values(self.cube_name, self.cellset)

        # MDX Query that gets full cube content with zero suppression
        mdx = MdxBuilder.from_cube(self.cube_name) \
            .rows_non_empty() \
            .add_hierarchy_set_to_row_axis(
            MdxHierarchySet.all_members(self.dimension_names[0], self.dimension_names[0])) \
            .add_hierarchy_set_to_row_axis(
            MdxHierarchySet.all_members(self.dimension_names[1], self.dimension_names[1])) \
            .add_hierarchy_set_to_column_axis(
            MdxHierarchySet.all_members(self.dimension_names[2], self.dimension_names[2])) \
            .to_mdx()

        data = self.tm1.cubes.cells.execute_mdx(mdx)
        # Check if total value is the same AND coordinates are the same. Handle None
        self.assertEqual(
            self.total_value, sum(v["Value"] for v in data.values() if v["Value"])
        )

    def test_execute_mdx_top(self):
        # write cube content
        self.tm1.cubes.cells.write_values(self.cube_name, self.cellset)

        # MDX Query that gets full cube content with zero suppression
        mdx = MdxBuilder.from_cube(self.cube_name) \
            .rows_non_empty() \
            .add_hierarchy_set_to_row_axis(
            MdxHierarchySet.all_members(self.dimension_names[0], self.dimension_names[0])) \
            .add_hierarchy_set_to_row_axis(
            MdxHierarchySet.all_members(self.dimension_names[1], self.dimension_names[1])) \
            .add_hierarchy_set_to_column_axis(
            MdxHierarchySet.all_members(self.dimension_names[2], self.dimension_names[2])) \
            .to_mdx()

        # MDX with top
        data = self.tm1.cubes.cells.execute_mdx(mdx, top=5)
        # Check if total value is the same AND coordinates are the same. Handle None
        self.assertEqual(len(data), 5)

    def test_execute_mdx_calculated_member(self):
        # MDX Query with calculated MEMBER
        mdx = """
        WITH MEMBER[{}].[{}] AS 2 
        SELECT[{}].MEMBERS ON ROWS, 
        {{[{}].[{}]}} ON COLUMNS 
        FROM[{}] 
        WHERE([{}].DefaultMember)""".format(
            self.dimension_names[1], "Calculated Member", self.dimension_names[0],
            self.dimension_names[1], "Calculated Member", self.cube_name, self.dimension_names[2])

        data = self.tm1.cubes.cells.execute_mdx(mdx, cell_properties=["Value", "Ordinal"])
        self.assertEqual(1000, len(data))
        self.assertEqual(2000, sum(v["Value"] for v in data.values()))
        self.assertEqual(sum(range(1000)), sum(v["Ordinal"] for v in data.values()))

    def test_execute_mdx_compact_json(self):
        # write cube content
        self.tm1.cubes.cells.write_values(self.cube_name, self.cellset)

        # MDX Query that gets full cube content with zero suppression
        mdx = MdxBuilder.from_cube(self.cube_name) \
            .rows_non_empty() \
            .add_hierarchy_set_to_row_axis(
            MdxHierarchySet.all_members(self.dimension_names[0], self.dimension_names[0])) \
            .add_hierarchy_set_to_row_axis(
            MdxHierarchySet.all_members(self.dimension_names[1], self.dimension_names[1])) \
            .add_hierarchy_set_to_column_axis(
            MdxHierarchySet.all_members(self.dimension_names[2], self.dimension_names[2])) \
            .to_mdx()

        data = self.tm1.cubes.cells.execute_mdx(mdx, use_compact_json=True)
        # Check if total value is the same AND coordinates are the same. Handle None
        self.assertEqual(self.total_value, sum(v["Value"] for v in data.values() if v["Value"]))

    def test_execute_mdx_without_rows(self):
        # write cube content
        self.tm1.cubes.cells.write_values(self.cube_name, self.cellset)

        mdx = MdxBuilder.from_cube(self.cube_name) \
            .columns_non_empty() \
            .add_hierarchy_set_to_column_axis(
            MdxHierarchySet.all_members(self.dimension_names[0], self.dimension_names[0])) \
            .add_hierarchy_set_to_column_axis(
            MdxHierarchySet.all_members(self.dimension_names[1], self.dimension_names[1])) \
            .add_hierarchy_set_to_column_axis(
            MdxHierarchySet.all_members(self.dimension_names[2], self.dimension_names[2])) \
            .to_mdx()

        data = self.tm1.cubes.cells.execute_mdx(mdx)
        # Check if total value is the same AND coordinates are the same. Handle None
        self.assertEqual(
            self.total_value, sum(v["Value"] for v in data.values() if v["Value"])
        )

        for coordinates in data.keys():
            self.assertEqual(len(coordinates), 3)
            self.assertIn("[TM1py_Tests_Cell_Dimension1].", coordinates[0])
            self.assertIn("[TM1py_Tests_Cell_Dimension2].", coordinates[1])
            self.assertIn("[TM1py_Tests_Cell_Dimension3].", coordinates[2])

    def test_execute_mdx_with_empty_rows(self):
        # write cube content
        self.tm1.cubes.cells.write_values(self.cube_name, self.cellset)

        mdx = MdxBuilder.from_cube(self.cube_name) \
            .columns_non_empty() \
            .add_hierarchy_set_to_column_axis(
            MdxHierarchySet.all_members(self.dimension_names[0], self.dimension_names[0])) \
            .add_hierarchy_set_to_column_axis(
            MdxHierarchySet.all_members(self.dimension_names[1], self.dimension_names[1])) \
            .add_hierarchy_set_to_column_axis(
            MdxHierarchySet.all_members(self.dimension_names[2], self.dimension_names[2])) \
            .rows_non_empty() \
            .add_hierarchy_set_to_row_axis(MdxHierarchySet.from_str("", "", "{}")) \
            .to_mdx()

        data = self.tm1.cubes.cells.execute_mdx(mdx)
        # Check if total value is the same AND coordinates are the same. Handle None
        self.assertEqual(
            self.total_value, sum(v["Value"] for v in data.values() if v["Value"])
        )

        for coordinates in data.keys():
            self.assertEqual(len(coordinates), 3)
            self.assertIn("[TM1py_Tests_Cell_Dimension1].", coordinates[0])
            self.assertIn("[TM1py_Tests_Cell_Dimension2].", coordinates[1])
            self.assertIn("[TM1py_Tests_Cell_Dimension3].", coordinates[2])

    def test_execute_mdx_with_empty_columns(self):
        # write cube content
        self.tm1.cubes.cells.write_values(self.cube_name, self.cellset)

        # MDX Query that gets full cube content with zero suppression
        mdx = MdxBuilder.from_cube(self.cube_name) \
            .rows_non_empty().add_hierarchy_set_to_row_axis(
            MdxHierarchySet.all_members(self.dimension_names[0], self.dimension_names[0])) \
            .add_hierarchy_set_to_row_axis(
            MdxHierarchySet.all_members(self.dimension_names[1], self.dimension_names[1])) \
            .add_hierarchy_set_to_row_axis(
            MdxHierarchySet.all_members(self.dimension_names[2], self.dimension_names[2])) \
            .columns_non_empty().add_hierarchy_set_to_column_axis(MdxHierarchySet.from_str("", "", "{}")) \
            .to_mdx()

        data = self.tm1.cubes.cells.execute_mdx(mdx)
        # Check if total value is the same AND coordinates are the same. Handle None
        self.assertEqual(
            self.total_value, sum(v["Value"] for v in data.values() if v["Value"])
        )

        for coordinates in data.keys():
            self.assertEqual(len(coordinates), 3)
            self.assertIn("[TM1py_Tests_Cell_Dimension1].", coordinates[0])
            self.assertIn("[TM1py_Tests_Cell_Dimension2].", coordinates[1])
            self.assertIn("[TM1py_Tests_Cell_Dimension3].", coordinates[2])

    def test_execute_mdx_skip_contexts(self):
        mdx = MdxBuilder.from_cube(self.cube_name) \
            .add_hierarchy_set_to_row_axis(MdxHierarchySet.member(Member.of(self.dimension_names[0], "Element1"))) \
            .add_hierarchy_set_to_column_axis(MdxHierarchySet.member(Member.of(self.dimension_names[1], "Element1"))) \
            .add_member_to_where("[" + self.dimension_names[2] + "].[Element1]").to_mdx()

        data = self.tm1.cubes.cells.execute_mdx(mdx, skip_contexts=True)

        self.assertEqual(len(data), 1)
        for coordinates, cell in data.items():
            self.assertEqual(len(coordinates), 2)
            self.assertEqual(
                Utils.dimension_name_from_element_unique_name(coordinates[0]),
                self.dimension_names[0])
            self.assertEqual(
                Utils.dimension_name_from_element_unique_name(coordinates[1]),
                self.dimension_names[1])

    def test_execute_mdx_skip_consolidated(self):
        query = MdxBuilder.from_cube(self.cube_with_consolidations_name)
        query = query.add_hierarchy_set_to_row_axis(MdxHierarchySet.members([
            Member.of(
                self.dimensions_with_consolidations_names[0],
                "Total_" + self.dimensions_with_consolidations_names[0]),
            Member.of(
                self.dimensions_with_consolidations_names[0],
                "Element1")]))
        query = query.add_hierarchy_set_to_column_axis(
            MdxHierarchySet.member(Member.of(self.dimensions_with_consolidations_names[1], "Element1")))
        query = query.add_member_to_where("[" + self.dimensions_with_consolidations_names[2] + "].[Element1]")

        data = self.tm1.cubes.cells.execute_mdx(query.to_mdx(), skip_contexts=True, skip_consolidated_cells=True)

        self.assertEqual(len(data), 1)
        for coordinates, cell in data.items():
            self.assertEqual(len(coordinates), 2)
            self.assertEqual(
                Utils.dimension_name_from_element_unique_name(coordinates[0]),
                self.dimensions_with_consolidations_names[0])
            self.assertEqual(
                Utils.dimension_name_from_element_unique_name(coordinates[1]),
                self.dimensions_with_consolidations_names[1])

    def test_execute_mdx_skip_rule_derived(self):
        query = MdxBuilder.from_cube(self.cube_with_rules_name)
        query = query.add_hierarchy_set_to_row_axis(MdxHierarchySet.members([
            Member.of(self.dimension_names[0], "Element 1"),
            Member.of(self.dimension_names[0], "Element 4")]))
        query = query.add_hierarchy_set_to_column_axis(MdxHierarchySet.member(
            Member.of(self.dimension_names[1], "Element1")))
        query = query.add_member_to_where("[" + self.dimension_names[2] + "].[Element1]")

        data = self.tm1.cubes.cells.execute_mdx(query.to_mdx(), skip_contexts=True, skip_rule_derived_cells=True)

        self.assertEqual(len(data), 1)
        for coordinates, cell in data.items():
            self.assertEqual(len(coordinates), 2)
            self.assertEqual(
                Utils.dimension_name_from_element_unique_name(coordinates[0]),
                self.dimension_names[0])
            self.assertEqual(
                Utils.dimension_name_from_element_unique_name(coordinates[1]),
                self.dimension_names[1])

    def test_execute_mdx_skip_zeros(self):
        query = MdxBuilder.from_cube(self.cube_name)
        query = query.add_hierarchy_set_to_row_axis(MdxHierarchySet.members([
            Member.of(self.dimension_names[0], "Element 1"),
            Member.of(self.dimension_names[0], "Element 2")]))
        query.add_hierarchy_set_to_column_axis(MdxHierarchySet.member(Member.of(self.dimension_names[1], "Element1")))
        query.add_member_to_where("[" + self.dimension_names[2] + "].[Element1]")

        data = self.tm1.cubes.cells.execute_mdx(query.to_mdx(), skip_contexts=False, skip_zeros=True)

        self.assertEqual(len(data), 1)
        for coordinates, cell in data.items():
            self.assertEqual(len(coordinates), 3)
            self.assertEqual(
                Utils.dimension_name_from_element_unique_name(coordinates[0]),
                self.dimension_names[0])
            self.assertEqual(
                Utils.dimension_name_from_element_unique_name(coordinates[1]),
                self.dimension_names[1])
            self.assertEqual(
                Utils.dimension_name_from_element_unique_name(coordinates[2]),
                self.dimension_names[2])

    def test_execute_mdx_unique_element_names_false(self):
        mdx = MdxBuilder.from_cube(self.cube_name) \
            .add_hierarchy_set_to_row_axis(MdxHierarchySet.members([Member.of(self.dimension_names[0], "Element 1")])) \
            .add_hierarchy_set_to_column_axis(MdxHierarchySet.member(Member.of(self.dimension_names[1], "Element2"))) \
            .add_member_to_where("[" + self.dimension_names[2] + "].[Element3]").to_mdx()

        data = self.tm1.cubes.cells.execute_mdx(mdx, element_unique_names=False)

        self.assertEqual(len(data), 1)
        for coordinates, cell in data.items():
            self.assertEqual(coordinates, ("Element 1", "Element 2", "Element 3"))

    def test_execute_mdx_skip_cell_properties_true(self):
        mdx = MdxBuilder.from_cube(self.cube_name) \
            .add_hierarchy_set_to_row_axis(MdxHierarchySet.members([Member.of(self.dimension_names[0], "Element 1")])) \
            .add_hierarchy_set_to_column_axis(MdxHierarchySet.member(Member.of(self.dimension_names[1], "Element1"))) \
            .add_member_to_where("[" + self.dimension_names[2] + "].[Element1]").to_mdx()

        data = self.tm1.cubes.cells.execute_mdx(mdx, skip_cell_properties=True)

        self.assertEqual(len(data), 1)
        for coordinates, value in data.items():
            self.assertEqual(1, value)

    def test_execute_mdx_multi_axes(self):
        query = MdxBuilder.from_cube(self.cube_with_five_dimensions)
        for axis, dimension in enumerate(self.five_dimensions):
            query.non_empty(axis)
            query.add_hierarchy_set_to_axis(axis, MdxHierarchySet.all_leaves(dimension, dimension))

        cells = self.tm1.cells.execute_mdx(
            mdx=query.to_mdx(),
            element_unique_names=False,
            skip_cell_properties=True,
            skip_zeros=True)

        expected_cells = {
            ("e1", "e1", "e1", "e1", "e1"): 1,
            ("e2", "e2", "e2", "e2", "e2"): 2,
            ("e3", "e3", "e3", "e3", "e3"): 3
        }

        self.assertEqual(expected_cells, cells)

    def test_execute_mdx_multi_axes_with_where(self):
        query = MdxBuilder.from_cube(self.cube_with_five_dimensions)
        query.non_empty(0)
        query.add_hierarchy_set_to_axis(0, MdxHierarchySet.all_leaves(
            self.five_dimensions[0],
            self.five_dimensions[0]))

        query.non_empty(1)
        query.add_hierarchy_set_to_axis(1, MdxHierarchySet.all_leaves(
            self.five_dimensions[1],
            self.five_dimensions[1]))

        query.non_empty(2)
        query.add_hierarchy_set_to_axis(2, MdxHierarchySet.all_leaves(
            self.five_dimensions[2],
            self.five_dimensions[2]))

        query.non_empty(3)
        query.add_hierarchy_set_to_axis(3, MdxHierarchySet.all_leaves(
            self.five_dimensions[3],
            self.five_dimensions[3]))

        query.where(Member(self.five_dimensions[4], self.five_dimensions[4], "e2"))

        cells = self.tm1.cells.execute_mdx(
            mdx=query.to_mdx(),
            element_unique_names=False,
            skip_cell_properties=True,
            skip_zeros=True)

        expected_cells = {
            ("e2", "e2", "e2", "e2", "e2"): 2
        }

        self.assertEqual(expected_cells, cells)

    def test_execute_mdx_raw_skip_contexts(self):
        mdx = MdxBuilder.from_cube(self.cube_name) \
            .add_hierarchy_set_to_row_axis(MdxHierarchySet.member(Member.of(self.dimension_names[0], "Element1"))) \
            .add_hierarchy_set_to_column_axis(MdxHierarchySet.member(Member.of(self.dimension_names[1], "Element1"))) \
            .add_member_to_where("[" + self.dimension_names[2] + "].[Element1]").to_mdx()

        raw_response = self.tm1.cubes.cells.execute_mdx_raw(
            mdx,
            skip_contexts=True,
            member_properties=["UniqueName"])

        self.assertEqual(len(raw_response["Axes"]), 2)
        for axis in raw_response["Axes"]:
            dimension_on_axis = Utils.dimension_name_from_element_unique_name(
                axis["Tuples"][0]["Members"][0]["UniqueName"])
            self.assertNotEqual(dimension_on_axis, self.dimension_names[2])

    def test_execute_mdx_raw_include_hierarchies(self):
        mdx = MdxBuilder.from_cube(self.cube_name) \
            .add_hierarchy_set_to_column_axis(MdxHierarchySet.member(Member.of(self.dimension_names[0], "Element1"))) \
            .add_hierarchy_set_to_row_axis(MdxHierarchySet.member(Member.of(self.dimension_names[1], "Element1"))) \
            .add_member_to_where("[" + self.dimension_names[2] + "].[Element1]").to_mdx()

        raw_response = self.tm1.cubes.cells.execute_mdx_raw(mdx, include_hierarchies=True)

        for axis_counter, axis in enumerate(raw_response['Axes']):
            hierarchies = axis['Hierarchies']

            self.assertEqual(self.dimension_names[axis_counter], hierarchies[0]['Name'])
            self.assertEqual(self.dimension_names[axis_counter], hierarchies[0]['Dimension']['Name'])

    def test_execute_mdx_raw_top(self):
        # write cube content
        self.tm1.cubes.cells.write_values(self.cube_name, self.cellset)

        # MDX Query that gets full cube content with zero suppression
        mdx = MdxBuilder.from_cube(self.cube_name) \
            .rows_non_empty() \
            .add_hierarchy_set_to_row_axis(
            MdxHierarchySet.all_members(self.dimension_names[0], self.dimension_names[0])) \
            .add_hierarchy_set_to_row_axis(
            MdxHierarchySet.all_members(self.dimension_names[1], self.dimension_names[1])) \
            .add_hierarchy_set_to_column_axis(
            MdxHierarchySet.all_members(self.dimension_names[2], self.dimension_names[2])) \
            .to_mdx()

        # MDX with top
        raw_response = self.tm1.cubes.cells.execute_mdx_raw(mdx, top=5)

        # Check if the Axes length is equal to the "top" value
        for axis in raw_response["Axes"]:
            self.assertEqual(len(axis['Tuples']), 5)

        # Check if the Cells length is equal to the "top" value
        self.assertEqual(len(raw_response["Cells"]), 5)

    def test_execute_mdx_rows_and_values_one_cell(self):
        mdx = MdxBuilder.from_cube(self.cube_name) \
            .add_hierarchy_set_to_axis(1, MdxHierarchySet.member(Member.of(self.dimension_names[0], "Element1"))) \
            .add_hierarchy_set_to_axis(0, MdxHierarchySet.member(Member.of(self.dimension_names[1], "Element1"))) \
            .add_member_to_where("[" + self.dimension_names[2] + "].[Element1]").to_mdx()

        data = self.tm1.cubes.cells.execute_mdx_rows_and_values(mdx, element_unique_names=True)

        self.assertEqual(len(data), 1)
        for row, cells in data.items():
            dimension = Utils.dimension_name_from_element_unique_name(row[0])
            self.assertEqual(dimension, self.dimension_names[0])
            self.assertEqual(len(cells), 1)

    def test_execute_mdx_rows_and_values_empty_cellset(self):
        # make sure it's empty
        self.tm1.cubes.cells.write_values(self.cube_name, {("Element10", "Element11", "Element13"): 0})

        mdx = MdxBuilder.from_cube(self.cube_name) \
            .rows_non_empty() \
            .add_hierarchy_set_to_row_axis(MdxHierarchySet.member(Member.of(self.dimension_names[0], "Element10"))) \
            .columns_non_empty() \
            .add_hierarchy_set_to_column_axis(MdxHierarchySet.member(Member.of(self.dimension_names[1], "Element11"))) \
            .add_member_to_where("[" + self.dimension_names[2] + "].[Element13]").to_mdx()

        data = self.tm1.cubes.cells.execute_mdx_rows_and_values(mdx, element_unique_names=True)
        self.assertEqual(len(data), 0)

    def test_execute_mdx_rows_and_values_member_names(self):
        mdx = MdxBuilder.from_cube(self.cube_name) \
            .add_hierarchy_set_to_row_axis(MdxHierarchySet.member(Member.of(self.dimension_names[0], "Element1"))) \
            .add_hierarchy_set_to_column_axis(MdxHierarchySet.member(Member.of(self.dimension_names[1], "Element1"))) \
            .add_member_to_where("[" + self.dimension_names[2] + "].[Element1]").to_mdx()

        data = self.tm1.cubes.cells.execute_mdx_rows_and_values(mdx, element_unique_names=False)

        self.assertEqual(len(data), 1)
        for row, cells in data.items():
            member_name = row[0]
            self.assertEqual(member_name, "Element 1")

    def test_execute_mdx_rows_and_values_one_dimension_on_rows(self):
        query = MdxBuilder.from_cube(self.cube_name)
        query = query.add_hierarchy_set_to_row_axis(MdxHierarchySet.members([
            Member.of(self.dimension_names[0], "Element1"),
            Member.of(self.dimension_names[0], "Element2")]))
        query = query.add_hierarchy_set_to_column_axis(MdxHierarchySet.members([
            Member.of(self.dimension_names[1], "Element1"),
            Member.of(self.dimension_names[1], "Element2"),
            Member.of(self.dimension_names[1], "Element3")]))
        query = query.where("[" + self.dimension_names[2] + "].[Element1]")

        data = self.tm1.cubes.cells.execute_mdx_rows_and_values(query.to_mdx())

        self.assertEqual(len(data), 2)
        for row, cells in data.items():
            dimension = Utils.dimension_name_from_element_unique_name(row[0])
            self.assertEqual(dimension, self.dimension_names[0])
            self.assertEqual(len(cells), 3)

    def test_execute_mdx_rows_and_values_two_dimensions_on_rows(self):

        query = MdxBuilder.from_cube(self.cube_name)
        query = query.add_hierarchy_set_to_axis(0, MdxHierarchySet.members([
            Member.of(self.dimension_names[2], "Element1"),
            Member.of(self.dimension_names[2], "Element2"),
            Member.of(self.dimension_names[2], "Element3")]))
        query = query.add_hierarchy_set_to_axis(1, MdxHierarchySet.members([
            Member.of(self.dimension_names[0], "Element1"),
            Member.of(self.dimension_names[0], "Element2")]))
        query = query.add_hierarchy_set_to_axis(1, MdxHierarchySet.members([
            Member.of(self.dimension_names[1], "Element1"),
            Member.of(self.dimension_names[1], "Element2")]))

        data = self.tm1.cubes.cells.execute_mdx_rows_and_values(query.to_mdx())

        self.assertEqual(len(data), 4)
        for row, cells in data.items():
            self.assertEqual(len(row), 2)
            dimension = Utils.dimension_name_from_element_unique_name(row[0])
            self.assertEqual(dimension, self.dimension_names[0])
            dimension = Utils.dimension_name_from_element_unique_name(row[1])
            self.assertEqual(dimension, self.dimension_names[1])
            self.assertEqual(len(cells), 3)

    def test_execute_mdx_raw_with_member_properties_with_elem_properties(self):
        mdx = MdxBuilder.from_cube(self.cube_name) \
            .rows_non_empty() \
            .add_hierarchy_set_to_row_axis(
            MdxHierarchySet.all_members(self.dimension_names[0], self.dimension_names[0])) \
            .add_hierarchy_set_to_row_axis(
            MdxHierarchySet.all_members(self.dimension_names[1], self.dimension_names[1])) \
            .add_hierarchy_set_to_column_axis(
            MdxHierarchySet.all_members(self.dimension_names[2], self.dimension_names[2])) \
            .to_mdx()

        raw = self.tm1.cubes.cells.execute_mdx_raw(
            mdx=mdx,
            cell_properties=["Value", "RuleDerived"],
            elem_properties=["Name", "UniqueName", "Attributes/Attr1", "Attributes/Attr2"],
            member_properties=["Name", "Ordinal", "Weight"])
        cells = raw["Cells"]
        for cell in cells:
            self.assertIn("Value", cell)
            if cell["Value"]:
                self.assertGreater(cell["Value"], 0)
                self.assertLess(cell["Value"], 1001)
            self.assertIn("RuleDerived", cell)
            self.assertFalse(cell["RuleDerived"])
            self.assertNotIn("Updateable", cell)
        axes = raw["Axes"]
        for axis in axes:
            for member_tuple in axis["Tuples"]:
                for member in member_tuple["Members"]:
                    self.assertIn("Name", member)
                    self.assertIn("Ordinal", member)
                    self.assertIn("Weight", member)
                    self.assertNotIn("Type", member)
                    element = member["Element"]
                    self.assertIn("Name", element)
                    self.assertIn("UniqueName", element)
                    self.assertNotIn("Type", element)
                    self.assertIn("Attr1", element["Attributes"])
                    self.assertIn("Attr2", element["Attributes"])
                    self.assertNotIn("Attr3", element["Attributes"])
                    self.assertEqual(element["Attributes"]["Attr1"], "TM1py")
                    self.assertEqual(element["Attributes"]["Attr2"], 2)

    def test_execute_mdx_raw_with_member_properties_without_elem_properties(self):
        mdx = MdxBuilder.from_cube(self.cube_name) \
            .rows_non_empty() \
            .add_hierarchy_set_to_row_axis(
            MdxHierarchySet.all_members(self.dimension_names[0], self.dimension_names[0])) \
            .add_hierarchy_set_to_row_axis(
            MdxHierarchySet.all_members(self.dimension_names[1], self.dimension_names[1])) \
            .add_hierarchy_set_to_column_axis(
            MdxHierarchySet.all_members(self.dimension_names[2], self.dimension_names[2])) \
            .to_mdx()

        raw = self.tm1.cubes.cells.execute_mdx_raw(
            mdx=mdx,
            cell_properties=["Value", "RuleDerived"],
            member_properties=["Name", "Ordinal", "Weight"])
        cells = raw["Cells"]
        for cell in cells:
            self.assertIn("Value", cell)
            if cell["Value"]:
                self.assertGreater(cell["Value"], 0)
                self.assertLess(cell["Value"], 1001)
            self.assertIn("RuleDerived", cell)
            self.assertFalse(cell["RuleDerived"])
            self.assertNotIn("Updateable", cell)
        axes = raw["Axes"]
        for axis in axes:
            for member_tuple in axis["Tuples"]:
                for member in member_tuple["Members"]:
                    self.assertIn("Name", member)
                    self.assertIn("Ordinal", member)
                    self.assertIn("Weight", member)
                    self.assertNotIn("Type", member)
                    self.assertNotIn("Element", member)

    def test_execute_mdx_raw_without_member_properties_with_elem_properties(self):
        mdx = MdxBuilder.from_cube(self.cube_name) \
            .rows_non_empty() \
            .add_hierarchy_set_to_row_axis(
            MdxHierarchySet.all_members(self.dimension_names[0], self.dimension_names[0])) \
            .add_hierarchy_set_to_row_axis(
            MdxHierarchySet.all_members(self.dimension_names[1], self.dimension_names[1])) \
            .add_hierarchy_set_to_column_axis(
            MdxHierarchySet.all_members(self.dimension_names[2], self.dimension_names[2])) \
            .to_mdx()

        raw = self.tm1.cubes.cells.execute_mdx_raw(
            mdx=mdx,
            cell_properties=["Value", "RuleDerived"],
            elem_properties=["Name", "Type"],
            member_properties=None)
        cells = raw["Cells"]
        for cell in cells:
            self.assertIn("Value", cell)
            if cell["Value"]:
                self.assertGreater(cell["Value"], 0)
                self.assertLess(cell["Value"], 1001)
            self.assertIn("RuleDerived", cell)
            self.assertFalse(cell["RuleDerived"])
            self.assertNotIn("Updateable", cell)
        axes = raw["Axes"]
        for axis in axes:
            for member_tuple in axis["Tuples"]:
                for member in member_tuple["Members"]:
                    element = member["Element"]
                    self.assertIn("Name", element)
                    self.assertIn("Type", element)
                    self.assertNotIn("UniqueName", element)
                    self.assertNotIn("UniqueName", member)
                    self.assertNotIn("Ordinal", member)

    def test_execute_mdx_values(self):
        self.tm1.cells.write_values(self.cube_name, self.cellset)

        mdx = MdxBuilder.from_cube(self.cube_name) \
            .columns_non_empty() \
            .add_hierarchy_set_to_column_axis(
            MdxHierarchySet.all_members(self.dimension_names[0], self.dimension_names[0])) \
            .add_hierarchy_set_to_column_axis(
            MdxHierarchySet.all_members(self.dimension_names[1], self.dimension_names[1])) \
            .add_hierarchy_set_to_column_axis(
            MdxHierarchySet.all_members(self.dimension_names[2], self.dimension_names[2])) \
            .to_mdx()

        cell_values = self.tm1.cubes.cells.execute_mdx_values(mdx)
        self.assertIsInstance(
            cell_values,
            list)
        # Check if total value is the same. Handle None.
        self.assertEqual(self.total_value, sum(v for v in cell_values if v))
        # Define MDX Query with calculated MEMBER
        mdx = "WITH MEMBER[{}].[{}] AS 2 " \
              "SELECT[{}].MEMBERS ON ROWS, " \
              "{{[{}].[{}]}} ON COLUMNS " \
              "FROM[{}] " \
              "WHERE([{}].DefaultMember)".format(self.dimension_names[1], "Calculated Member", self.dimension_names[0],
                                                 self.dimension_names[1], "Calculated Member", self.cube_name,
                                                 self.dimension_names[2])

        data = self.tm1.cubes.cells.execute_mdx_values(mdx)
        self.assertEqual(
            1000,
            len(list(data)))
        data = self.tm1.cubes.cells.execute_mdx_values(mdx)
        self.assertEqual(
            2000,
            sum(data))

    def test_execute_mdx_values_compact_json(self):
        self.tm1.cells.write_values(self.cube_name, self.cellset)

        mdx = MdxBuilder.from_cube(self.cube_name) \
            .columns_non_empty() \
            .add_hierarchy_set_to_column_axis(
            MdxHierarchySet.all_members(self.dimension_names[0], self.dimension_names[0])) \
            .add_hierarchy_set_to_column_axis(
            MdxHierarchySet.all_members(self.dimension_names[1], self.dimension_names[1])) \
            .add_hierarchy_set_to_column_axis(
            MdxHierarchySet.all_members(self.dimension_names[2], self.dimension_names[2])) \
            .to_mdx()

        cell_values = self.tm1.cubes.cells.execute_mdx_values(mdx, use_compact_json=True)
        self.assertIsInstance(
            cell_values,
            list)
        # Check if total value is the same. Handle None.
        self.assertEqual(self.total_value, sum(v for v in cell_values if v))
        # Define MDX Query with calculated MEMBER
        mdx = "WITH MEMBER[{}].[{}] AS 2 " \
              "SELECT[{}].MEMBERS ON ROWS, " \
              "{{[{}].[{}]}} ON COLUMNS " \
              "FROM[{}] " \
              "WHERE([{}].DefaultMember)".format(self.dimension_names[1], "Calculated Member", self.dimension_names[0],
                                                 self.dimension_names[1], "Calculated Member", self.cube_name,
                                                 self.dimension_names[2])

        data = self.tm1.cubes.cells.execute_mdx_values(mdx)
        self.assertEqual(
            1000,
            len(list(data)))
        data = self.tm1.cubes.cells.execute_mdx_values(mdx)
        self.assertEqual(
            2000,
            sum(data))

    def test_execute_mdx_values_skip_zeros(self):
        cells = {
            ('Element 1', 'Element 3', 'Element 9'): 128
        }
        self.tm1.cells.write(self.cube_name, cells)

        mdx = MdxBuilder.from_cube(self.cube_name) \
            .add_hierarchy_set_to_column_axis(MdxHierarchySet.member(Member.of(self.dimension_names[0], "Element1"))) \
            .add_hierarchy_set_to_column_axis(MdxHierarchySet.member(Member.of(self.dimension_names[1], "Element 3"))) \
            .add_hierarchy_set_to_column_axis(MdxHierarchySet.members(
            [Member.of(self.dimension_names[2], "Element 9"), Member.of(self.dimension_names[2], "Element 10")])) \
            .to_mdx()
        values = self.tm1.cells.execute_mdx_values(mdx, skip_zeros=True)

        self.assertEqual([128], values)

    def test_execute_mdx_csv(self):
        mdx = MdxBuilder.from_cube(self.cube_name) \
            .rows_non_empty() \
            .add_hierarchy_set_to_row_axis(
            MdxHierarchySet.all_members(self.dimension_names[0], self.dimension_names[0])) \
            .add_hierarchy_set_to_row_axis(
            MdxHierarchySet.all_members(self.dimension_names[1], self.dimension_names[1])) \
            .add_hierarchy_set_to_column_axis(
            MdxHierarchySet.all_members(self.dimension_names[2], self.dimension_names[2])) \
            .to_mdx()

        csv = self.tm1.cubes.cells.execute_mdx_csv(mdx)

        # check header
        header = csv.split('\r\n')[0]
        self.assertEqual(
            ",".join(self.dimension_names + ["Value"]),
            header)

        # check type
        self.assertIsInstance(csv, str)

        records = csv.split('\r\n')[1:]
        coordinates = {tuple(record.split(',')[0:3])
                       for record
                       in records if record != '' and records[4] != 0}

        # check number of coordinates (with values)
        self.assertEqual(
            len(coordinates),
            len(self.target_coordinates))

        # check if coordinates are the same
        self.assertTrue(coordinates.issubset(self.target_coordinates))
        values = [float(record.split(',')[3])
                  for record
                  in records if record != '']

        # check if sum of retrieved values is sum of written values
        self.assertEqual(
            self.total_value,
            sum(values))

    def test_execute_mdx_csv_use_iterative_json(self):
        mdx = MdxBuilder.from_cube(self.cube_name) \
            .rows_non_empty() \
            .add_hierarchy_set_to_row_axis(
            MdxHierarchySet.all_members(self.dimension_names[0], self.dimension_names[0])) \
            .add_hierarchy_set_to_row_axis(
            MdxHierarchySet.all_members(self.dimension_names[1], self.dimension_names[1])) \
            .add_hierarchy_set_to_column_axis(
            MdxHierarchySet.all_members(self.dimension_names[2], self.dimension_names[2])) \
            .to_mdx()

        csv = self.tm1.cubes.cells.execute_mdx_csv(mdx, use_iterative_json=True)

        # check header
        header = csv.split('\r\n')[0]
        self.assertEqual(
            ",".join(self.dimension_names + ["Value"]),
            header)

        # check type
        self.assertIsInstance(csv, str)

        records = csv.split('\r\n')[1:]
        coordinates = {tuple(record.split(',')[0:3])
                       for record
                       in records if record != '' and records[4] != 0}

        # check number of coordinates (with values)
        self.assertEqual(
            len(coordinates),
            len(self.target_coordinates))

        # check if coordinates are the same
        self.assertTrue(coordinates.issubset(self.target_coordinates))
        values = [float(record.split(',')[3])
                  for record
                  in records if record != '']

        # check if sum of retrieved values is sum of written values
        self.assertEqual(
            self.total_value,
            sum(values))

    def test_execute_mdx_csv_column_only(self):
        mdx = """SELECT
                    NON EMPTY {[TM1PY_TESTS_CELL_DIMENSION1].[TM1PY_TESTS_CELL_DIMENSION1].MEMBERS} * 
                    {[TM1PY_TESTS_CELL_DIMENSION2].[TM1PY_TESTS_CELL_DIMENSION2].MEMBERS} * 
                    {[TM1PY_TESTS_CELL_DIMENSION3].[TM1PY_TESTS_CELL_DIMENSION3].MEMBERS} ON 0
                    FROM [TM1PY_TESTS_CELL_CUBE]"""

        csv = self.tm1.cubes.cells.execute_mdx_csv(mdx)

        # check header
        header = csv.split('\r\n')[0]
        self.assertEqual(
            ",".join(self.dimension_names + ["Value"]),
            header)

        # check type
        self.assertIsInstance(csv, str)

        records = csv.split('\r\n')[1:]
        coordinates = {tuple(record.split(',')[0:3])
                       for record
                       in records if record != '' and records[4] != 0}

        # check number of coordinates (with values)
        self.assertEqual(
            len(coordinates),
            len(self.target_coordinates))

        # check if coordinates are the same
        self.assertTrue(coordinates.issubset(self.target_coordinates))
        values = [float(record.split(',')[3])
                  for record
                  in records if record != '']

        # check if sum of retrieved values is sum of written values
        self.assertEqual(
            self.total_value,
            sum(values))

    def test_execute_mdx_csv_empty_cellset(self):
        mdx = MdxBuilder.from_cube(self.cube_name) \
            .rows_non_empty() \
            .add_hierarchy_set_to_row_axis(MdxHierarchySet.member(Member.of(self.dimension_names[0], "Element9"))) \
            .add_hierarchy_set_to_row_axis(MdxHierarchySet.member(Member.of(self.dimension_names[1], "Element 18"))) \
            .add_hierarchy_set_to_column_axis(MdxHierarchySet.member(Member.of(self.dimension_names[2], "Element 2"))) \
            .to_mdx()

        csv = self.tm1.cubes.cells.execute_mdx_csv(mdx)

        self.assertEqual("", csv)

    def test_execute_mdx_csv_skip_rule_derived(self):
        mdx = MdxBuilder.from_cube(self.cube_with_rules_name) \
            .rows_non_empty() \
            .add_hierarchy_set_to_row_axis(
            MdxHierarchySet.all_members(self.dimension_names[1], self.dimension_names[1]).head(100)) \
            .add_hierarchy_set_to_column_axis(
            MdxHierarchySet.all_members(self.dimension_names[2], self.dimension_names[2]).head(100)) \
            .add_member_to_where(Member.of(self.dimension_names[0], "Element1")) \
            .to_mdx()

        csv = self.tm1.cubes.cells.execute_mdx_csv(mdx, skip_rule_derived_cells=True)

        self.assertEqual("", csv)

    def test_execute_mdx_csv_top(self):
        mdx = MdxBuilder.from_cube(self.cube_name) \
            .add_hierarchy_set_to_row_axis(
            MdxHierarchySet.all_members(self.dimension_names[1], self.dimension_names[1]).head(10)) \
            .add_hierarchy_set_to_column_axis(
            MdxHierarchySet.all_members(self.dimension_names[2], self.dimension_names[2]).head(10)) \
            .add_member_to_where(Member.of(self.dimension_names[0], "Element1")) \
            .to_mdx()

        csv = self.tm1.cubes.cells.execute_mdx_csv(mdx, top=10, skip_zeros=False)

        records = csv.split("\r\n")
        self.assertEqual(11, len(records))

    def test_execute_mdx_csv_skip(self):
        mdx = MdxBuilder.from_cube(self.cube_name) \
            .add_hierarchy_set_to_row_axis(
            MdxHierarchySet.all_members(self.dimension_names[1], self.dimension_names[1]).head(10)) \
            .add_hierarchy_set_to_column_axis(
            MdxHierarchySet.all_members(self.dimension_names[2], self.dimension_names[2]).head(10)) \
            .add_member_to_where(Member.of(self.dimension_names[0], "Element1")) \
            .to_mdx()

        csv = self.tm1.cubes.cells.execute_mdx_csv(mdx, skip=10, skip_zeros=False)

        records = csv.split("\r\n")
        self.assertEqual(91, len(records))

    def test_execute_mdx_csv_with_calculated_member(self):
        # MDX Query with calculated MEMBER
        mdx = MdxBuilder.from_cube(self.cube_name).with_member(CalculatedMember.lookup_attribute(
            self.dimension_names[1],
            self.dimension_names[1],
            "Calculated Member",
            self.dimension_names[0],
            "Attr3")) \
            .add_hierarchy_set_to_row_axis(
            MdxHierarchySet.all_members(self.dimension_names[0], self.dimension_names[0])) \
            .add_hierarchy_set_to_column_axis(
            MdxHierarchySet.member(Member.of(self.dimension_names[1], "Calculated Member"))) \
            .to_mdx()

        csv = self.tm1.cubes.cells.execute_mdx_csv(mdx)

        # check header
        header = csv.split('\r\n')[0]
        self.assertEqual(
            ",".join(self.dimension_names[0:2] + ["Value"]),
            header)

        # check coordinates
        records = csv.split('\r\n')[1:]
        coordinates = {tuple(record.split(',')[0:2])
                       for record
                       in records if record != '' and records[4] != 0}

        # check number of coordinates (with values)
        self.assertEqual(len(coordinates), 1000)

        # Check if retrieved values are equal to attribute value
        values = [float(record.split(',')[2])
                  for record
                  in records if record != ""]
        for value in values:
            self.assertEqual(value, 3)

    def test_execute_mdx_csv_use_blob(self):
        query = MdxBuilder.from_cube(self.cube_name) \
            .rows_non_empty() \
            .add_hierarchy_set_to_row_axis(
            MdxHierarchySet.all_members(self.dimension_names[0], self.dimension_names[0])) \
            .add_hierarchy_set_to_row_axis(
            MdxHierarchySet.all_members(self.dimension_names[1], self.dimension_names[1])) \
            .add_hierarchy_set_to_column_axis(
            MdxHierarchySet.all_members(self.dimension_names[2], self.dimension_names[2]))
        csv = self.tm1.cubes.cells.execute_mdx_csv(query, use_blob=True)

        # check header
        header = csv.split('\r\n')[0]
        self.assertEqual(
            # check case-insensitive
            ",".join(self.dimension_names + ["Value"]),
            # ignore double quote in comparison
            header.replace('"', ''))

        # check type
        self.assertIsInstance(csv, str)

        records = csv.replace('"', '').split('\r\n')[1:]
        coordinates = {tuple(record.lower().split(',')[0:3])
                       for record
                       in records if record != '' and records[4] != 0}

        # check number of coordinates (with values)
        self.assertEqual(
            len(coordinates),
            len(self.target_coordinates))

        values = [float(record.split(',')[3])
                  for record
                  in records if record != '']

        # check if sum of retrieved values is sum of written values
        self.assertEqual(
            self.total_value,
            sum(values))

    def test_execute_mdx_csv_use_blob_pass_mdx_as_str(self):
        query = MdxBuilder.from_cube(self.cube_name) \
            .rows_non_empty() \
            .add_hierarchy_set_to_row_axis(
            MdxHierarchySet.all_members(self.dimension_names[0], self.dimension_names[0])) \
            .add_hierarchy_set_to_row_axis(
            MdxHierarchySet.all_members(self.dimension_names[1], self.dimension_names[1])) \
            .add_hierarchy_set_to_column_axis(
            MdxHierarchySet.all_members(self.dimension_names[2], self.dimension_names[2]))
        csv = self.tm1.cubes.cells.execute_mdx_csv(query.to_mdx(skip_dimension_properties=True), use_blob=True)

        # check header
        header = csv.split('\r\n')[0]
        self.assertEqual(
            ",".join(self.dimension_names + ["Value"]),
            # ignore double quote in comparison
            header.replace('"', ''))

        # check type
        self.assertIsInstance(csv, str)

        records = csv.replace('"', '').split('\r\n')[1:]
        coordinates = {tuple(record.split(',')[0:3])
                       for record
                       in records if record != '' and records[4] != 0}

        # check number of coordinates (with values)
        self.assertEqual(
            len(coordinates),
            len(self.target_coordinates))

        # check if coordinates are the same
        self.assertTrue(coordinates.issubset(self.target_coordinates))
        values = [float(record.split(',')[3])
                  for record
                  in records if record != '']

        # check if sum of retrieved values is sum of written values
        self.assertEqual(
            self.total_value,
            sum(values))

    def test_execute_mdx_csv_with_title_use_blob(self):
        mdx = MdxBuilder.from_cube(self.cube_name) \
            .rows_non_empty() \
            .add_hierarchy_set_to_column_axis(
            MdxHierarchySet.member(Member.of(self.dimension_names[0], "Element 2"))) \
            .add_hierarchy_set_to_row_axis(
            MdxHierarchySet.member(Member.of(self.dimension_names[1], "Element 2"))) \
            .where(Member.of(self.dimension_names[2], "Element 2"))

        csv = self.tm1.cubes.cells.execute_mdx_csv(mdx, use_blob=True)

        # ignore double quote in comparison and drop \r\n at file end
        records = csv.strip().replace('"', '').split('\r\n')
        self.assertEqual(2, len(records))

        # check header
        self.assertEqual(
            ",".join([self.dimension_names[1], self.dimension_names[0], "Value"]),
            records[0])

        # check type
        self.assertIsInstance(csv, str)

        # check data
        self.assertEqual(
            "Element 2,Element 2,1",
            records[1]
        )

    def test_execute_mdx_csv_with_title_use_blob_pass_mdx_as_str(self):
        mdx = MdxBuilder.from_cube(self.cube_name) \
            .rows_non_empty() \
            .add_hierarchy_set_to_column_axis(
            MdxHierarchySet.member(Member.of(self.dimension_names[0], "Element 2"))) \
            .add_hierarchy_set_to_row_axis(
            MdxHierarchySet.member(Member.of(self.dimension_names[1], "Element 2"))) \
            .where(Member.of(self.dimension_names[2], "Element 2"))

        csv = self.tm1.cubes.cells.execute_mdx_csv(mdx.to_mdx(skip_dimension_properties=True), use_blob=True)

        # ignore double quote in comparison and drop \r\n at file end
        records = csv.strip().replace('"', '').split('\r\n')
        self.assertEqual(2, len(records))

        # check header
        self.assertEqual(
            # check case-insensitive
            ",".join([self.dimension_names[1], self.dimension_names[0], "Value"]),
            records[0])

        # check type
        self.assertIsInstance(csv, str)

        # check data
        self.assertEqual(
            "Element 2,Element 2,1",
            records[1]
        )

    def test_execute_mdx_csv_empty_cellset_use_blob(self):
        mdx = MdxBuilder.from_cube(self.cube_name) \
            .rows_non_empty() \
            .add_hierarchy_set_to_row_axis(MdxHierarchySet.member(Member.of(self.dimension_names[0], "Element9"))) \
            .add_hierarchy_set_to_row_axis(MdxHierarchySet.member(Member.of(self.dimension_names[1], "Element 18"))) \
            .add_hierarchy_set_to_column_axis(MdxHierarchySet.member(Member.of(self.dimension_names[2], "Element 2")))
        csv = self.tm1.cubes.cells.execute_mdx_csv(mdx, use_blob=True)

        self.assertEqual("", csv)

    def test_execute_mdx_csv_skip_rule_derived_use_blob(self):
        mdx = MdxBuilder.from_cube(self.cube_with_rules_name) \
            .rows_non_empty() \
            .add_hierarchy_set_to_row_axis(
            MdxHierarchySet.all_members(self.dimension_names[1], self.dimension_names[1]).head(100)) \
            .add_hierarchy_set_to_column_axis(
            MdxHierarchySet.all_members(self.dimension_names[2], self.dimension_names[2]).head(100)) \
            .add_member_to_where(Member.of(self.dimension_names[0], "Element1"))

        csv = self.tm1.cubes.cells.execute_mdx_csv(mdx, use_blob=True, skip_rule_derived_cells=True)

        self.assertEqual("", csv)

    def test_execute_mdx_csv_top_use_blob(self):
        mdx = MdxBuilder.from_cube(self.cube_name) \
            .add_hierarchy_set_to_row_axis(
            MdxHierarchySet.all_members(self.dimension_names[1], self.dimension_names[1]).head(10)) \
            .add_hierarchy_set_to_column_axis(
            MdxHierarchySet.all_members(self.dimension_names[2], self.dimension_names[2]).head(10)) \
            .add_member_to_where(Member.of(self.dimension_names[0], "Element1"))

        csv = self.tm1.cubes.cells.execute_mdx_csv(mdx, use_blob=True, top=10, skip_zeros=False)

        records = csv.strip().strip().split("\r\n")
        self.assertEqual(11, len(records))

    def test_execute_mdx_csv_skip_use_blob(self):
        mdx = MdxBuilder.from_cube(self.cube_name) \
            .add_hierarchy_set_to_row_axis(
            MdxHierarchySet.all_members(self.dimension_names[1], self.dimension_names[1]).head(10)) \
            .add_hierarchy_set_to_column_axis(
            MdxHierarchySet.all_members(self.dimension_names[2], self.dimension_names[2]).head(10)) \
            .add_member_to_where(Member.of(self.dimension_names[0], "Element1"))

        csv = self.tm1.cubes.cells.execute_mdx_csv(mdx, use_blob=True, skip=10, skip_zeros=False)

        records = csv.strip().split("\r\n")
        self.assertEqual(91, len(records))

    def test_execute_mdx_csv_with_calculated_member_use_blob(self):
        # MDX Query with calculated MEMBER
        mdx = MdxBuilder.from_cube(self.cube_name).with_member(CalculatedMember.lookup_attribute(
            self.dimension_names[1],
            self.dimension_names[1],
            "Calculated Member",
            self.dimension_names[0],
            "Attr3")) \
            .add_hierarchy_set_to_row_axis(
            MdxHierarchySet.all_members(self.dimension_names[0], self.dimension_names[0])) \
            .add_hierarchy_set_to_column_axis(
            MdxHierarchySet.member(Member.of(self.dimension_names[1], "Calculated Member")))

        csv = self.tm1.cubes.cells.execute_mdx_csv(mdx, use_blob=True, )

        # check header
        header = csv.split('\r\n')[0]
        self.assertEqual(
            ",".join(self.dimension_names[0:2] + ["Value"]),
            # ignore double quote in comparison
            header.replace('"', ''))

        # check coordinates
        records = csv.replace('"', '').split('\r\n')[1:]
        coordinates = {tuple(record.split(',')[0:2])
                       for record
                       in records if record != '' and records[4] != 0}

        # check number of coordinates (with values)
        self.assertEqual(len(coordinates), 1000)

        # Check if retrieved values are equal to attribute value
        values = [float(record.split(',')[2])
                  for record
                  in records if record != ""]
        for value in values:
            self.assertEqual(value, 3)

    def test_execute_mdx_elements_value_dict(self):
        mdx = MdxBuilder.from_cube(self.cube_name) \
            .rows_non_empty() \
            .add_hierarchy_set_to_row_axis(
            MdxHierarchySet.all_members(self.dimension_names[0], self.dimension_names[0])) \
            .add_hierarchy_set_to_row_axis(
            MdxHierarchySet.all_members(self.dimension_names[1], self.dimension_names[1])) \
            .add_hierarchy_set_to_column_axis(
            MdxHierarchySet.all_members(self.dimension_names[2], self.dimension_names[2])) \
            .to_mdx()

        values = self.tm1.cubes.cells.execute_mdx_elements_value_dict(mdx)

        # check type
        self.assertIsInstance(values, CaseAndSpaceInsensitiveDict)

        # check coordinates
        coordinates = {key for key, value in values.items()}
        self.assertEqual(len(coordinates), len(self.target_coordinates))

        # check values
        values = [float(value) for _, value in values.items()]
        self.assertEqual(self.total_value, sum(values))

    @skip_if_no_pandas
    def test_execute_mdx_dataframe(self):
        mdx = MdxBuilder.from_cube(self.cube_name) \
            .rows_non_empty() \
            .add_hierarchy_set_to_row_axis(
            MdxHierarchySet.all_members(self.dimension_names[0], self.dimension_names[0])) \
            .add_hierarchy_set_to_row_axis(
            MdxHierarchySet.all_members(self.dimension_names[1], self.dimension_names[1])) \
            .add_hierarchy_set_to_column_axis(
            MdxHierarchySet.all_members(self.dimension_names[2], self.dimension_names[2])) \
            .to_mdx()

        df = self.tm1.cubes.cells.execute_mdx_dataframe(mdx)

        # check type
        self.assertIsInstance(df, pd.DataFrame)

        # check coordinates in df are equal to target coordinates
        coordinates = {
            tuple(row)
            for row
            in df[[*self.dimension_names]].values}
        self.assertEqual(
            len(coordinates),
            len(self.target_coordinates))
        self.assertTrue(coordinates.issubset(self.target_coordinates))

        # check if total values are equal
        values = df[["Value"]].values
        self.assertEqual(
            self.total_value,
            sum(values))

    @skip_if_no_pandas
    def test_execute_mdx_dataframe_na_element_name(self):
        attribute_dimension = "}ElementAttributes_" + self.dimension_names[0]
        query = MdxBuilder.from_cube(attribute_dimension)
        query.add_hierarchy_set_to_column_axis(MdxHierarchySet.member(f"[{attribute_dimension}].[NA]"))
        query.add_hierarchy_set_to_column_axis(MdxHierarchySet.member(f"[{self.dimension_names[0]}].[Element 1]"))

        df = self.tm1.cubes.cells.execute_mdx_dataframe(query.to_mdx())
        self.assertEqual(
            [["NA", "Element 1", 4.0]],
            df.values.tolist())

    @skip_if_no_pandas
    def test_execute_mdx_dataframe_use_iterative_json(self):
        mdx = MdxBuilder.from_cube(self.cube_name) \
            .rows_non_empty() \
            .add_hierarchy_set_to_row_axis(
            MdxHierarchySet.all_members(self.dimension_names[0], self.dimension_names[0])) \
            .add_hierarchy_set_to_row_axis(
            MdxHierarchySet.all_members(self.dimension_names[1], self.dimension_names[1])) \
            .add_hierarchy_set_to_column_axis(
            MdxHierarchySet.all_members(self.dimension_names[2], self.dimension_names[2])) \
            .to_mdx()

        df = self.tm1.cubes.cells.execute_mdx_dataframe(mdx, use_iterative_json=True)

        # check type
        self.assertIsInstance(df, pd.DataFrame)

        # check coordinates in df are equal to target coordinates
        coordinates = {
            tuple(row)
            for row
            in df[[*self.dimension_names]].values}
        self.assertEqual(
            len(coordinates),
            len(self.target_coordinates))
        self.assertTrue(coordinates.issubset(self.target_coordinates))

        # check if total values are equal
        values = df[["Value"]].values
        self.assertEqual(
            self.total_value,
            sum(values))

    @skip_if_no_pandas
    def test_execute_mdx_dataframe_column_only(self):
        mdx = """SELECT
                    NON EMPTY {[TM1PY_TESTS_CELL_DIMENSION1].[TM1PY_TESTS_CELL_DIMENSION1].MEMBERS} * 
                    {[TM1PY_TESTS_CELL_DIMENSION2].[TM1PY_TESTS_CELL_DIMENSION2].MEMBERS} * 
                    {[TM1PY_TESTS_CELL_DIMENSION3].[TM1PY_TESTS_CELL_DIMENSION3].MEMBERS} ON 0
                    FROM [TM1PY_TESTS_CELL_CUBE]"""

        df = self.tm1.cubes.cells.execute_mdx_dataframe(mdx)

        # check type
        self.assertIsInstance(df, pd.DataFrame)

        # check coordinates in df are equal to target coordinates
        coordinates = {
            tuple(row)
            for row
            in df[[*self.dimension_names]].values}
        self.assertEqual(
            len(coordinates),
            len(self.target_coordinates))
        self.assertTrue(coordinates.issubset(self.target_coordinates))

        # check if total values are equal
        values = df[["Value"]].values
        self.assertEqual(
            self.total_value,
            sum(values))

    @skip_if_no_pandas
    def test_execute_mdx_dataframe_column_only_use_iterative_json(self):
        mdx = """SELECT
                        NON EMPTY {[TM1PY_TESTS_CELL_DIMENSION1].[TM1PY_TESTS_CELL_DIMENSION1].MEMBERS} * 
                        {[TM1PY_TESTS_CELL_DIMENSION2].[TM1PY_TESTS_CELL_DIMENSION2].MEMBERS} * 
                        {[TM1PY_TESTS_CELL_DIMENSION3].[TM1PY_TESTS_CELL_DIMENSION3].MEMBERS} ON 0
                        FROM [TM1PY_TESTS_CELL_CUBE]"""

        df = self.tm1.cubes.cells.execute_mdx_dataframe(mdx, use_iterative_json=True)

        # check type
        self.assertIsInstance(df, pd.DataFrame)

        # check coordinates in df are equal to target coordinates
        coordinates = {
            tuple(row)
            for row
            in df[[*self.dimension_names]].values}
        self.assertEqual(
            len(coordinates),
            len(self.target_coordinates))
        self.assertTrue(coordinates.issubset(self.target_coordinates))

        # check if total values are equal
        values = df[["Value"]].values
        self.assertEqual(
            self.total_value,
            sum(values))

    @skip_if_no_pandas
    def test_execute_mdx_dataframe_include_attributes(self):
        mdx = """SELECT
        NON EMPTY 
        {[TM1PY_TESTS_CELL_DIMENSION1].[TM1PY_TESTS_CELL_DIMENSION1].[Element1]} 
        PROPERTIES [TM1PY_TESTS_CELL_DIMENSION1].[ATTR1]  ON 0,
        NON EMPTY
        {[TM1PY_TESTS_CELL_DIMENSION3].[TM1PY_TESTS_CELL_DIMENSION3].[Element1]} * 
        {[TM1PY_TESTS_CELL_DIMENSION2].[TM1PY_TESTS_CELL_DIMENSION2].[Element1]} 
        PROPERTIES [TM1PY_TESTS_CELL_DIMENSION2].[ATTR2], [TM1PY_TESTS_CELL_DIMENSION3].[ATTR3] ON 1
        FROM [TM1PY_TESTS_CELL_CUBE]
        """

        df = self.tm1.cubes.cells.execute_mdx_dataframe(mdx, include_attributes=True)

        expected = {
            'TM1py_Tests_Cell_Dimension3': {0: 'Element 1'},
            'Attr3': {0: '3'},
            'TM1py_Tests_Cell_Dimension2': {0: 'Element 1'},
            'Attr2': {0: '2'},
            'TM1py_Tests_Cell_Dimension1': {0: 'Element 1'},
            'Attr1': {0: 'TM1py'},
            'Value': {0: 1.0}}
        self.assertEqual(expected, df.to_dict())

    @skip_if_no_pandas
    def test_execute_mdx_dataframe_include_attributes_iter_json(self):
        mdx = """SELECT
        NON EMPTY 
        {[TM1PY_TESTS_CELL_DIMENSION1].[TM1PY_TESTS_CELL_DIMENSION1].[Element1]} 
        PROPERTIES [TM1PY_TESTS_CELL_DIMENSION1].[ATTR1]  ON 0,
        NON EMPTY
        {[TM1PY_TESTS_CELL_DIMENSION3].[TM1PY_TESTS_CELL_DIMENSION3].[Element1]} * 
        {[TM1PY_TESTS_CELL_DIMENSION2].[TM1PY_TESTS_CELL_DIMENSION2].[Element1]} 
        PROPERTIES [TM1PY_TESTS_CELL_DIMENSION2].[ATTR2], [TM1PY_TESTS_CELL_DIMENSION3].[ATTR3] ON 1
        FROM [TM1PY_TESTS_CELL_CUBE]
        """

        df = self.tm1.cubes.cells.execute_mdx_dataframe(mdx, include_attributes=True, use_iterative_json=True)

        expected = {
            'TM1py_Tests_Cell_Dimension3': {0: 'Element 1'},
            'Attr3': {0: '3'},
            'TM1py_Tests_Cell_Dimension2': {0: 'Element 1'},
            'Attr2': {0: '2'},
            'TM1py_Tests_Cell_Dimension1': {0: 'Element 1'},
            'Attr1': {0: 'TM1py'},
            'Value': {0: 1.0}}
        self.assertEqual(expected, df.to_dict())

    @skip_if_no_pandas
    def test_execute_mdx_dataframe_include_attributes_iter_json_all_columns(self):
        mdx = """SELECT
        NON EMPTY 
        {[TM1PY_TESTS_CELL_DIMENSION1].[TM1PY_TESTS_CELL_DIMENSION1].[Element1]} *
        {[TM1PY_TESTS_CELL_DIMENSION2].[TM1PY_TESTS_CELL_DIMENSION2].[Element1]} *
        {[TM1PY_TESTS_CELL_DIMENSION3].[TM1PY_TESTS_CELL_DIMENSION3].[Element1]}
        PROPERTIES [TM1PY_TESTS_CELL_DIMENSION1].[ATTR1], [TM1PY_TESTS_CELL_DIMENSION2].[ATTR2],
        [TM1PY_TESTS_CELL_DIMENSION3].[ATTR3]  ON 0
        FROM [TM1PY_TESTS_CELL_CUBE]
        """

        df = self.tm1.cubes.cells.execute_mdx_dataframe(mdx, include_attributes=True, use_iterative_json=True)

        expected = {
            'TM1py_Tests_Cell_Dimension1': {0: 'Element 1'},
            'Attr1': {0: 'TM1py'},
            'TM1py_Tests_Cell_Dimension2': {0: 'Element 1'},
            'Attr2': {0: '2'},
            'TM1py_Tests_Cell_Dimension3': {0: 'Element 1'},
            'Attr3': {0: '3'},
            'Value': {0: 1.0}}
        self.assertEqual(expected, df.to_dict())

    @skip_if_no_pandas
    def test_execute_mdx_dataframe_include_attributes_iter_json_no_attributes(self):
        mdx = """SELECT
        {[TM1PY_TESTS_CELL_DIMENSION1].[TM1PY_TESTS_CELL_DIMENSION1].[Element2]} *
        {[TM1PY_TESTS_CELL_DIMENSION2].[TM1PY_TESTS_CELL_DIMENSION2].[Element2]} *
        {[TM1PY_TESTS_CELL_DIMENSION3].[TM1PY_TESTS_CELL_DIMENSION3].[Element2]} 
         PROPERTIES MEMBER_NAME
        ON 0
        FROM [TM1PY_TESTS_CELL_CUBE]
        """

        df = self.tm1.cubes.cells.execute_mdx_dataframe(mdx, include_attributes=True, use_iterative_json=True)

        expected = {
            'TM1py_Tests_Cell_Dimension1': {0: 'Element 2'},
            'TM1py_Tests_Cell_Dimension2': {0: 'Element 2'},
            'TM1py_Tests_Cell_Dimension3': {0: 'Element 2'},
            'Value': {0: 1.0}}
        self.assertEqual(expected, df.to_dict())

    @skip_if_no_pandas
    def test_execute_mdx_dataframe_pivot(self):
        mdx = MdxBuilder.from_cube(self.cube_name) \
            .add_hierarchy_set_to_row_axis(
            MdxHierarchySet.all_members(self.dimension_names[0], self.dimension_names[0]).head(7)) \
            .add_hierarchy_set_to_column_axis(
            MdxHierarchySet.all_members(self.dimension_names[1], self.dimension_names[1]).head(8)) \
            .where(Member.of(self.dimension_names[2], "Element1")) \
            .to_mdx()

        pivot = self.tm1.cubes.cells.execute_mdx_dataframe_pivot(mdx=mdx)
        self.assertEqual(pivot.shape, (7, 8))

    @skip_if_no_pandas
    def test_execute_mdx_dataframe_pivot_no_titles(self):
        mdx = MdxBuilder.from_cube(self.cube_name) \
            .add_hierarchy_set_to_row_axis(
            MdxHierarchySet.all_members(self.dimension_names[0], self.dimension_names[0]).head(7)) \
            .add_hierarchy_set_to_column_axis(
            MdxHierarchySet.all_members(self.dimension_names[1], self.dimension_names[1]).head(5)) \
            .add_hierarchy_set_to_column_axis(
            MdxHierarchySet.all_members(self.dimension_names[2], self.dimension_names[2]).head(5)) \
            .to_mdx()

        pivot = self.tm1.cubes.cells.execute_mdx_dataframe_pivot(mdx=mdx)
        self.assertEqual(pivot.shape, (7, 5 * 5))

    @skip_if_no_pandas
    def test_execute_mdx_dataframe_use_blob(self):
        mdx = MdxBuilder.from_cube(self.cube_name) \
            .rows_non_empty() \
            .add_hierarchy_set_to_row_axis(
            MdxHierarchySet.all_members(self.dimension_names[0], self.dimension_names[0])) \
            .add_hierarchy_set_to_row_axis(
            MdxHierarchySet.all_members(self.dimension_names[1], self.dimension_names[1])) \
            .add_hierarchy_set_to_column_axis(
            MdxHierarchySet.all_members(self.dimension_names[2], self.dimension_names[2]))
        df = self.tm1.cubes.cells.execute_mdx_dataframe(mdx, use_blob=True)

        # check type
        self.assertIsInstance(df, pd.DataFrame)

        # check coordinates in df are equal to target coordinates
        coordinates = {
            tuple(row)
            for row
            in df[[*self.dimension_names]].values}
        self.assertEqual(
            len(coordinates),
            len(self.target_coordinates))
        self.assertTrue(coordinates.issubset(self.target_coordinates))

        # check if total values are equal
        values = df[["Value"]].values
        self.assertEqual(
            self.total_value,
            sum(values))

    @skip_if_no_pandas
    def test_execute_mdx_dataframe_use_blob_na_element_name(self):
        attribute_dimension = "}ElementAttributes_" + self.dimension_names[0]
        query = MdxBuilder.from_cube(attribute_dimension)
        query.add_hierarchy_set_to_column_axis(MdxHierarchySet.member(f"[{attribute_dimension}].[NA]"))
        query.add_hierarchy_set_to_column_axis(MdxHierarchySet.member(f"[{self.dimension_names[0]}].[Element 1]"))

        df = self.tm1.cubes.cells.execute_mdx_dataframe(query, use_blob=True)
        self.assertEqual(
<<<<<<< HEAD
            [['NA', 'Element 1', 4.0]],
=======
            [["Element 1", "NA", 4.0]],
>>>>>>> b6c995eb
            df.values.tolist())

    @skip_if_no_pandas
    def test_execute_mdx_dataframe_use_blob_column_only(self):
        mdx = MdxBuilder.from_cube(self.cube_name)
        mdx.columns_non_empty()
        mdx.add_hierarchy_set_to_column_axis(MdxHierarchySet.all_members(
            self.dimension_names[0],
            self.dimension_names[0]))
        mdx.add_hierarchy_set_to_column_axis(MdxHierarchySet.all_members(
            self.dimension_names[1],
            self.dimension_names[1]))
        mdx.add_hierarchy_set_to_column_axis(MdxHierarchySet.all_members(
            self.dimension_names[2],
            self.dimension_names[2]))

        df = self.tm1.cubes.cells.execute_mdx_dataframe(mdx, use_blob=True)

        # check type
        self.assertIsInstance(df, pd.DataFrame)

        # check coordinates in df are equal to target coordinates
        coordinates = {
            tuple(row)
            for row
            in df[[*self.dimension_names]].values}
        self.assertEqual(
            len(coordinates),
            len(self.target_coordinates))
        self.assertTrue(coordinates.issubset(self.target_coordinates))

        # check if total values are equal
        values = df[["Value"]].values
        self.assertEqual(
            self.total_value,
            sum(values))

    def test_execute_mdx_dataframe_use_blob_with_top_skip(self):
        mdx = MdxBuilder.from_cube(self.cube_name) \
            .add_hierarchy_set_to_row_axis(MdxHierarchySet.tm1_subset_all(self.dimension_names[0])) \
            .add_hierarchy_set_to_column_axis(MdxHierarchySet.member(Member.of(self.dimension_names[1], "Element3"))) \
            .where(Member.of(self.dimension_names[2], "Element3")) \
            .to_mdx()

        df = self.tm1.cubes.cells.execute_mdx_dataframe(mdx=mdx, top=1, skip=2, use_blob=True, skip_zeros=False)
        self.assertEqual(len(df), 1)

        expected_df = pd.DataFrame({
            'TM1py_Tests_Cell_Dimension1': {0: 'Element 3'},
            'TM1py_Tests_Cell_Dimension2': {0: 'Element 3'},
            'Value': {0: 1.0}})
        self.assertEqual(expected_df.to_csv(), df.to_csv())

    def test_execute_mdx_cellcount(self):
        mdx = MdxBuilder.from_cube(self.cube_name) \
            .rows_non_empty() \
            .add_hierarchy_set_to_row_axis(
            MdxHierarchySet.all_members(self.dimension_names[0], self.dimension_names[0])) \
            .add_hierarchy_set_to_row_axis(
            MdxHierarchySet.all_members(self.dimension_names[1], self.dimension_names[1])) \
            .columns_non_empty() \
            .add_hierarchy_set_to_column_axis(
            MdxHierarchySet.all_members(self.dimension_names[2], self.dimension_names[2])) \
            .to_mdx()

        cell_count = self.tm1.cubes.cells.execute_mdx_cellcount(mdx)
        self.assertGreater(cell_count, 1000)

    def test_execute_mdx_rows_and_values_string_set_one_row_dimension(self):
        mdx = MdxBuilder.from_cube(self.string_cube_name) \
            .add_hierarchy_set_to_row_axis(MdxHierarchySet.tm1_subset_all(self.string_dimension_names[0])) \
            .add_hierarchy_set_to_column_axis(MdxHierarchySet.tm1_subset_all(self.string_dimension_names[1])) \
            .add_hierarchy_set_to_column_axis(MdxHierarchySet.tm1_subset_all(self.string_dimension_names[2])) \
            .to_mdx()

        elements_and_string_values = self.tm1.cubes.cells.execute_mdx_rows_and_values_string_set(mdx)

        self.assertEqual(
            set(elements_and_string_values),
            {"d1e1", "d1e2", "d1e3", "d1e4", "String1", "String2", "String3"})

    def test_execute_mdx_rows_and_values_string_set_two_row_dimensions(self):
        mdx = MdxBuilder.from_cube(self.string_cube_name) \
            .add_hierarchy_set_to_row_axis(MdxHierarchySet.tm1_subset_all(self.string_dimension_names[0])) \
            .add_hierarchy_set_to_row_axis(MdxHierarchySet.tm1_subset_all(self.string_dimension_names[1])) \
            .add_hierarchy_set_to_column_axis(MdxHierarchySet.tm1_subset_all(self.string_dimension_names[2])) \
            .to_mdx()

        elements_and_string_values = self.tm1.cubes.cells.execute_mdx_rows_and_values_string_set(mdx)

        self.assertEqual(
            set(elements_and_string_values),
            {"d1e1", "d1e2", "d1e3", "d1e4", "d2e1", "d2e2", "d2e3", "d2e4", "String1", "String2", "String3"})

    def test_execute_mdx_rows_and_values_string_set_include_empty(self):
        mdx = MdxBuilder.from_cube(self.string_cube_name) \
            .add_hierarchy_set_to_row_axis(MdxHierarchySet.tm1_subset_all(self.string_dimension_names[0])) \
            .add_hierarchy_set_to_row_axis(MdxHierarchySet.tm1_subset_all(self.string_dimension_names[1])) \
            .add_hierarchy_set_to_column_axis(MdxHierarchySet.tm1_subset_all(self.string_dimension_names[2])) \
            .to_mdx()

        elements_and_string_values = self.tm1.cubes.cells.execute_mdx_rows_and_values_string_set(
            mdx=mdx,
            exclude_empty_cells=False)

        self.assertEqual(
            set(elements_and_string_values),
            {"d1e1", "d1e2", "d1e3", "d1e4", "d2e1", "d2e2", "d2e3", "d2e4", "String1", "String2", "String3", ""})

    def test_execute_mdx_rows_and_values_string_set_against_numeric_cells(self):
        mdx = MdxBuilder.from_cube(self.cube_name) \
            .add_hierarchy_set_to_row_axis(
            MdxHierarchySet.all_members(self.dimension_names[0], self.dimension_names[0]).head(10)) \
            .add_hierarchy_set_to_row_axis(
            MdxHierarchySet.all_members(self.dimension_names[1], self.dimension_names[1]).head(10)) \
            .add_hierarchy_set_to_column_axis(
            MdxHierarchySet.all_members(self.dimension_names[2], self.dimension_names[2]).head(10)) \
            .to_mdx()

        elements_and_string_values = self.tm1.cubes.cells.execute_mdx_rows_and_values_string_set(
            mdx=mdx,
            exclude_empty_cells=False)

        self.assertEqual(
            set(elements_and_string_values),
            {'Element 1',
             'Element 2',
             'Element 3',
             'Element 4',
             'Element 5',
             'Element 6',
             'Element 7',
             'Element 8',
             'Element 9',
             'Element 10'})

    def test_execute_view_rows_and_values_string_set(self):
        mdx = MdxBuilder.from_cube(self.string_cube_name) \
            .add_hierarchy_set_to_row_axis(MdxHierarchySet.tm1_subset_all(self.string_dimension_names[0])) \
            .add_hierarchy_set_to_column_axis(MdxHierarchySet.tm1_subset_all(self.string_dimension_names[2])) \
            .add_hierarchy_set_to_column_axis(MdxHierarchySet.tm1_subset_all(self.string_dimension_names[1])) \
            .to_mdx()

        view_name = "some view"
        view = MDXView(cube_name=self.string_cube_name, view_name=view_name, MDX=mdx)
        self.tm1.cubes.views.update_or_create(view, private=False)

        elements_and_string_values = self.tm1.cubes.cells.execute_view_rows_and_values_string_set(
            cube_name=self.string_cube_name,
            view_name=view_name,
            private=False)

        self.assertEqual(
            set(elements_and_string_values),
            {"d1e1", "d1e2", "d1e3", "d1e4", "String1", "String2", "String3"})

    def test_execute_view(self):
        data = self.tm1.cubes.cells.execute_view(cube_name=self.cube_name, view_name=self.view_name, private=False)

        # Check if total value is the same AND coordinates are the same
        check_value = 0
        for coordinates, value in data.items():
            # grid can have null values in cells as rows and columns are populated with elements
            if value['Value']:
                # extract the element name from the element unique name
                element_names = Utils.element_names_from_element_unique_names(coordinates)
                self.assertIn(element_names, self.target_coordinates)
                check_value += value['Value']

        # Check the check-sum
        self.assertEqual(check_value, self.total_value)

        # execute view with top
        data = self.tm1.cubes.cells.execute_view(cube_name=self.cube_name, view_name=self.view_name, private=False,
                                                 top=3)
        self.assertEqual(len(data.keys()), 3)

    def test_execute_view_skip_contexts(self):
        view_name = self.prefix + "View_With_Titles"
        if not self.tm1.cubes.views.exists(cube_name=self.cube_name, view_name=view_name, private=False):
            view = NativeView(
                cube_name=self.cube_name,
                view_name=view_name,
                suppress_empty_columns=False,
                suppress_empty_rows=False)
            view.add_row(
                dimension_name=self.dimension_names[0],
                subset=AnonymousSubset(
                    dimension_name=self.dimension_names[0],
                    expression='{[' + self.dimension_names[0] + '].[Element 1]}'))
            view.add_column(
                dimension_name=self.dimension_names[1],
                subset=AnonymousSubset(
                    dimension_name=self.dimension_names[1],
                    expression='{[' + self.dimension_names[1] + '].[Element 1]}'))
            view.add_title(
                dimension_name=self.dimension_names[2],
                subset=AnonymousSubset(
                    dimension_name=self.dimension_names[2],
                    expression='{[' + self.dimension_names[2] + '].Members}'),
                selection="Element 1")
            self.tm1.cubes.views.update_or_create(
                view=view,
                private=False)

        data = self.tm1.cubes.cells.execute_view(
            cube_name=self.cube_name,
            view_name=view_name,
            private=False,
            skip_contexts=True)

        self.assertEqual(len(data), 1)
        for coordinates, cell in data.items():
            self.assertEqual(len(coordinates), 2)
            self.assertEqual(
                Utils.dimension_name_from_element_unique_name(coordinates[0]),
                self.dimension_names[0])
            self.assertEqual(
                Utils.dimension_name_from_element_unique_name(coordinates[1]),
                self.dimension_names[1])

    def test_execute_view_rows_and_values_one_dimension_on_rows(self):
        view_name = self.prefix + "MDX_View_With_One_Dim_On_Rows"
        if not self.tm1.cubes.views.exists(cube_name=self.cube_name, view_name=view_name, private=False):
            query = MdxBuilder.from_cube(self.cube_name)
            query = query.add_hierarchy_set_to_row_axis(MdxHierarchySet.members([
                Member.of(self.dimension_names[0], "Element1"),
                Member.of(self.dimension_names[0], "Element2")]))
            query = query.add_hierarchy_set_to_column_axis(MdxHierarchySet.members([
                Member.of(self.dimension_names[1], "Element1"),
                Member.of(self.dimension_names[1], "Element2"),
                Member.of(self.dimension_names[1], "Element3")]))
            query = query.where(Member.of(self.dimension_names[2], "Element1"))

            view = MDXView(cube_name=self.cube_name, view_name=view_name, MDX=query.to_mdx())
            self.tm1.cubes.views.update_or_create(view, False)

        data = self.tm1.cubes.cells.execute_view_rows_and_values(
            cube_name=self.cube_name,
            view_name=view_name,
            private=False)

        self.assertEqual(len(data), 2)
        for row, cells in data.items():
            dimension = Utils.dimension_name_from_element_unique_name(row[0])
            self.assertEqual(dimension, self.dimension_names[0])
            self.assertEqual(len(cells), 3)

    def test_execute_view_rows_and_values_with_member_names(self):
        view_name = self.prefix + "MDX_View_With_Member_Names"
        if not self.tm1.cubes.views.exists(cube_name=self.cube_name, view_name=view_name, private=False):
            query = MdxBuilder.from_cube(self.cube_name)
            query = query.add_hierarchy_set_to_row_axis(MdxHierarchySet.members([
                Member.of(self.dimension_names[0], "Element1"),
                Member.of(self.dimension_names[0], "Element2")]))
            query = query.add_hierarchy_set_to_row_axis(MdxHierarchySet.members([
                Member.of(self.dimension_names[2], "Element1"),
                Member.of(self.dimension_names[2], "Element2")]))
            query = query.add_hierarchy_set_to_column_axis(MdxHierarchySet.members([
                Member.of(self.dimension_names[1], "Element1"),
                Member.of(self.dimension_names[1], "Element2"),
                Member.of(self.dimension_names[1], "Element3")]))

            view = MDXView(cube_name=self.cube_name, view_name=view_name, MDX=query.to_mdx())
            self.tm1.cubes.views.update_or_create(view, False)

        data = self.tm1.cubes.cells.execute_view_rows_and_values(
            cube_name=self.cube_name,
            view_name=view_name,
            private=False,
            element_unique_names=False)

        self.assertEqual(len(data), 4)
        self.assertIn(("Element1", "Element1"), data)
        self.assertIn(("Element1", "Element2"), data)
        self.assertIn(("Element2", "Element1"), data)
        self.assertIn(("Element2", "Element2"), data)
        for _, cells in data.items():
            self.assertEqual(len(cells), 3)

    def test_execute_view_rows_and_values_two_dimensions_on_rows(self):
        view_name = self.prefix + "MDX_View_With_Two_Dim_On_Rows"
        if not self.tm1.cubes.views.exists(cube_name=self.cube_name, view_name=view_name, private=False):
            query = MdxBuilder.from_cube(self.cube_name)
            query = query.add_hierarchy_set_to_row_axis(MdxHierarchySet.members([
                Member.of(self.dimension_names[0], "Element1"),
                Member.of(self.dimension_names[0], "Element2")]))
            query = query.add_hierarchy_set_to_row_axis(MdxHierarchySet.members([
                Member.of(self.dimension_names[1], "Element1"),
                Member.of(self.dimension_names[1], "Element2")]))
            query = query.add_hierarchy_set_to_column_axis(MdxHierarchySet.members([
                Member.of(self.dimension_names[2], "Element1"),
                Member.of(self.dimension_names[2], "Element2"),
                Member.of(self.dimension_names[2], "Element3")]))

            view = MDXView(cube_name=self.cube_name, view_name=view_name, MDX=query.to_mdx())
            self.tm1.cubes.views.update_or_create(view, False)

        data = self.tm1.cubes.cells.execute_view_rows_and_values(
            cube_name=self.cube_name,
            view_name=view_name,
            private=False)

        self.assertEqual(len(data), 4)
        for row, cells in data.items():
            self.assertEqual(len(row), 2)
            dimension = Utils.dimension_name_from_element_unique_name(row[0])
            self.assertEqual(dimension, self.dimension_names[0])
            dimension = Utils.dimension_name_from_element_unique_name(row[1])
            self.assertEqual(dimension, self.dimension_names[1])
            self.assertEqual(len(cells), 3)

    def test_execute_view_raw_skip_contexts(self):
        view_name = self.prefix + "View_With_Titles"
        if not self.tm1.cubes.views.exists(cube_name=self.cube_name, view_name=view_name, private=False):
            view = NativeView(
                cube_name=self.cube_name,
                view_name=view_name,
                suppress_empty_columns=False,
                suppress_empty_rows=False)
            view.add_row(
                dimension_name=self.dimension_names[0],
                subset=AnonymousSubset(
                    dimension_name=self.dimension_names[0],
                    expression='{[' + self.dimension_names[0] + '].[Element 1]}'))
            view.add_column(
                dimension_name=self.dimension_names[1],
                subset=AnonymousSubset(
                    dimension_name=self.dimension_names[1],
                    expression='{[' + self.dimension_names[1] + '].[Element 1]}'))
            view.add_title(
                dimension_name=self.dimension_names[2],
                subset=AnonymousSubset(
                    dimension_name=self.dimension_names[2],
                    expression='{[' + self.dimension_names[2] + '].Members}'),
                selection="Element 1")
            self.tm1.cubes.views.update_or_create(
                view=view,
                private=False)

        raw_response = self.tm1.cubes.cells.execute_view_raw(
            cube_name=self.cube_name,
            view_name=view_name,
            private=False,
            skip_contexts=True,
            member_properties=["UniqueName"])

        self.assertEqual(len(raw_response["Axes"]), 2)
        for axis in raw_response["Axes"]:
            dimension_on_axis = Utils.dimension_name_from_element_unique_name(
                axis["Tuples"][0]["Members"][0]["UniqueName"])
            self.assertNotEqual(dimension_on_axis, self.dimension_names[2])

    def test_execute_view_raw_with_member_properties_without_elem_properties(self):
        # Member properties and no element properties
        raw = self.tm1.cubes.cells.execute_view_raw(
            cube_name=self.cube_name,
            view_name=self.view_name,
            private=False,
            cell_properties=["Value", "RuleDerived"],
            member_properties=["Name", "UniqueName", "Attributes/Attr1", "Attributes/Attr2"])
        cells = raw["Cells"]
        # check if cell_property selection works
        for cell in cells:
            self.assertIn("Value", cell)
            if cell["Value"]:
                self.assertGreater(cell["Value"], 0)
                self.assertLess(cell["Value"], 1001)
            self.assertIn("RuleDerived", cell)
            self.assertFalse(cell["RuleDerived"])
            self.assertNotIn("Updateable", cell)
            self.assertNotIn("Consolidated", cell)
        axes = raw["Axes"]
        for axis in axes:
            for member_tuple in axis["Tuples"]:
                for member in member_tuple["Members"]:
                    self.assertIn("Name", member)
                    self.assertIn("UniqueName", member)
                    self.assertNotIn("Type", member)
                    self.assertNotIn("Element", member)
                    self.assertIn("Attr1", member["Attributes"])
                    self.assertIn("Attr2", member["Attributes"])
                    self.assertNotIn("Attr3", member["Attributes"])
                    self.assertEqual(member["Attributes"]["Attr1"], "TM1py")
                    self.assertEqual(member["Attributes"]["Attr2"], 2)

    def test_execute_view_raw_with_elem_properties_without_member_properties(self):
        raw = self.tm1.cubes.cells.execute_view_raw(
            cube_name=self.cube_name,
            view_name=self.view_name,
            private=False,
            cell_properties=["Value", "RuleDerived"],
            elem_properties=["Name", "UniqueName", "Attributes/Attr1", "Attributes/Attr2"])
        cells = raw["Cells"]
        # check if cell_property selection works
        for cell in cells:
            self.assertIn("Value", cell)
            if cell["Value"]:
                self.assertGreater(cell["Value"], 0)
                self.assertLess(cell["Value"], 1001)
            self.assertIn("RuleDerived", cell)
            self.assertFalse(cell["RuleDerived"])
            self.assertNotIn("Updateable", cell)
            self.assertNotIn("Consolidated", cell)
        # check if elem property selection works
        axes = raw["Axes"]
        for axis in axes:
            for member_tuple in axis["Tuples"]:
                for member in member_tuple["Members"]:
                    element = member["Element"]
                    self.assertIn("Name", element)
                    self.assertIn("UniqueName", element)
                    self.assertNotIn("Type", element)
                    self.assertIn("Attr1", element["Attributes"])
                    self.assertIn("Attr2", element["Attributes"])
                    self.assertNotIn("Attr3", element["Attributes"])
                    self.assertEqual(element["Attributes"]["Attr1"], "TM1py")
                    self.assertEqual(element["Attributes"]["Attr2"], 2)
                    self.assertNotIn("Type", member)
                    self.assertNotIn("UniqueName", member)
                    self.assertNotIn("Ordinal", member)

    def test_execute_view_with_elem_properties_with_member_properties(self):
        raw = self.tm1.cubes.cells.execute_view_raw(
            cube_name=self.cube_name,
            view_name=self.view_name,
            private=False,
            cell_properties=["Value", "RuleDerived"],
            elem_properties=["Name", "UniqueName", "Attributes/Attr1", "Attributes/Attr2"],
            member_properties=["Name", "UniqueName", "Attributes/Attr1", "Attributes/Attr2"])
        cells = raw["Cells"]
        # check if cell_property selection works
        for cell in cells:
            self.assertIn("Value", cell)
            if cell["Value"]:
                self.assertGreater(cell["Value"], 0)
                self.assertLess(cell["Value"], 1001)
            self.assertIn("RuleDerived", cell)
            self.assertFalse(cell["RuleDerived"])
            self.assertNotIn("Updateable", cell)
            self.assertNotIn("Consolidated", cell)
        # check if elem property selection works
        axes = raw["Axes"]
        for axis in axes:
            for member_tuple in axis["Tuples"]:
                for member in member_tuple["Members"]:
                    self.assertIn("Name", member)
                    self.assertIn("UniqueName", member)
                    self.assertNotIn("Type", member)
                    self.assertIn("Attr1", member["Attributes"])
                    self.assertIn("Attr2", member["Attributes"])
                    self.assertNotIn("Attr3", member["Attributes"])
                    self.assertEqual(member["Attributes"]["Attr1"], "TM1py")
                    self.assertEqual(member["Attributes"]["Attr2"], 2)
                    element = member["Element"]
                    self.assertIn("Name", element)
                    self.assertNotIn("Type", element)
                    self.assertIn("Attr1", element["Attributes"])
                    self.assertIn("Attr2", element["Attributes"])
                    self.assertNotIn("Attr3", element["Attributes"])
                    self.assertEqual(element["Attributes"]["Attr1"], "TM1py")
                    self.assertEqual(element["Attributes"]["Attr2"], 2)

    def test_execute_view_raw_with_top(self):
        # check if top works
        raw = self.tm1.cubes.cells.execute_view_raw(
            cube_name=self.cube_name,
            view_name=self.view_name,
            private=False,
            cell_properties=["Value", "RuleDerived"],
            elem_properties=["Name", "UniqueName", "Attributes/Attr1", "Attributes/Attr2"],
            top=5)
        self.assertEqual(len(raw["Cells"]), 5)

    def test_execute_view_values(self):
        cell_values = self.tm1.cubes.cells.execute_view_values(cube_name=self.cube_name, view_name=self.view_name,
                                                               private=False)

        # check type
        self.assertIsInstance(cell_values, list)

        # Check if total value is the same AND coordinates are the same. Handle None.
        self.assertEqual(self.total_value, sum(v for v in cell_values if v))

    def test_execute_view_csv(self):
        csv = self.tm1.cubes.cells.execute_view_csv(cube_name=self.cube_name, view_name=self.view_name, private=False)

        # check type
        self.assertIsInstance(csv, str)
        records = csv.split('\r\n')[1:]
        coordinates = {tuple(record.split(',')[0:3]) for record in records if record != '' and records[4] != 0}

        # check number of coordinates (with values)
        self.assertEqual(len(coordinates), len(self.target_coordinates))

        # check if coordinates are the same
        self.assertTrue(coordinates.issubset(self.target_coordinates))
        values = [float(record.split(',')[3]) for record in records if record != '']

        # check if sum of retrieved values is sum of written values
        self.assertEqual(self.total_value, sum(values))

    def test_execute_view_csv_use_blob(self):
        csv = self.tm1.cubes.cells._execute_view_csv_use_blob(
            top=None,
            skip=None,
            skip_zeros=True,
            skip_consolidated_cells=False,
            skip_rule_derived_cells=False,
            value_separator=",",
            cube_name=self.cube_name,
            view_name=self.view_name,
            quote_character='')

        # check type
        self.assertIsInstance(csv, str)
        records = csv.split('\r\n')[1:]
        coordinates = {tuple(record.split(',')[0:3]) for record in records if record != '' and records[4] != 0}

        # check number of coordinates (with values)
        self.assertEqual(len(coordinates), len(self.target_coordinates))

        # check if coordinates are the same
        self.assertTrue(coordinates.issubset(self.target_coordinates))
        values = [float(record.split(',')[3]) for record in records if record != '']

        # check if sum of retrieved values is sum of written values
        self.assertEqual(self.total_value, sum(values))

    def test_execute_view_csv_mdx_view_use_blob(self):
        csv = self.tm1.cubes.cells._execute_view_csv_use_blob(
            top=None,
            skip=None,
            skip_zeros=True,
            skip_consolidated_cells=False,
            skip_rule_derived_cells=False,
            value_separator=",",
            cube_name=self.cube_name,
            view_name=self.mdx_view_name,
            quote_character='')

        # check type
        self.assertIsInstance(csv, str)
        records = csv.split('\r\n')[1:]
        coordinates = {tuple(record.split(',')[0:3]) for record in records if record != '' and records[4] != 0}

        # check number of coordinates (with values)
        self.assertEqual(len(coordinates), len(self.target_coordinates))

        # check if coordinates are the same
        self.assertTrue(coordinates.issubset(self.target_coordinates))
        values = [float(record.split(',')[3]) for record in records if record != '']

        # check if sum of retrieved values is sum of written values
        self.assertEqual(self.total_value, sum(values))

    def test_execute_view_elements_value_dict(self):
        values = self.tm1.cubes.cells.execute_view_elements_value_dict(
            cube_name=self.cube_name,
            view_name=self.view_name,
            private=False)

        # check type
        self.assertIsInstance(values, CaseAndSpaceInsensitiveDict)

        # check coordinates
        coordinates = {key for key, value in values.items()}
        self.assertEqual(len(coordinates), len(self.target_coordinates))

        # check values
        values = [float(value) for _, value in values.items()]
        self.assertEqual(self.total_value, sum(values))

    def test_execute_view_elements_value_dict_with_top_argument(self):
        values = self.tm1.cubes.cells.execute_view_elements_value_dict(
            cube_name=self.cube_name,
            view_name=self.view_name,
            top=4,
            private=False)

        # check row count
        self.assertTrue(len(values) == 4)

        # check type
        self.assertIsInstance(values, CaseAndSpaceInsensitiveDict)

    @skip_if_no_pandas
    def test_execute_view_dataframe(self):
        df = self.tm1.cubes.cells.execute_view_dataframe(
            cube_name=self.cube_name,
            view_name=self.view_name,
            private=False)

        # check type
        self.assertIsInstance(df, pd.DataFrame)

        # check coordinates
        coordinates = {tuple(row)
                       for row
                       in df[[*self.dimension_names]].values}
        self.assertEqual(len(coordinates), len(self.target_coordinates))
        self.assertTrue(coordinates.issubset(self.target_coordinates))

        # check values
        values = df[["Value"]].values
        self.assertEqual(self.total_value, sum(values))

    @skip_if_no_pandas
    def test_execute_view_dataframe_with_top_argument(self):
        df = self.tm1.cubes.cells.execute_view_dataframe(
            cube_name=self.cube_name,
            view_name=self.view_name,
            top=2,
            private=False)

        # check row count
        self.assertTrue(len(df) == 2)

        # check type
        self.assertIsInstance(df, pd.DataFrame)

    @skip_if_no_pandas
    def test_execute_view_dataframe_use_blob(self):
        df = self.tm1.cubes.cells.execute_view_dataframe(
            cube_name=self.cube_name,
            view_name=self.view_name,
            use_blob=True,
            private=False)

        # check type
        self.assertIsInstance(df, pd.DataFrame)

        # check coordinates
        coordinates = {tuple(row)
                       for row
                       in df[[*self.dimension_names]].values}
        self.assertEqual(len(coordinates), len(self.target_coordinates))
        self.assertTrue(coordinates.issubset(self.target_coordinates))

        # check values
        values = df[["Value"]].values
        self.assertEqual(self.total_value, sum(values))

    @skip_if_no_pandas
    def test_execute_view_dataframe_with_top_argument_use_blob(self):
        df = self.tm1.cubes.cells.execute_view_dataframe(
            cube_name=self.cube_name,
            view_name=self.view_name,
            use_blob=True,
            top=2,
            private=False)

        # check row count
        self.assertTrue(len(df) == 2)

        # check type
        self.assertIsInstance(df, pd.DataFrame)

    @skip_if_no_pandas
    def test_execute_view_dataframe_pivot_two_row_one_column_dimensions(self):
        view_name = self.prefix + "Pivot_two_row_one_column_dimensions"
        view = NativeView(
            cube_name=self.cube_name,
            view_name=view_name,
            suppress_empty_columns=False,
            suppress_empty_rows=False)
        view.add_row(
            dimension_name=self.dimension_names[0],
            subset=AnonymousSubset(
                dimension_name=self.dimension_names[0],
                expression='{ HEAD ( {[' + self.dimension_names[0] + '].Members}, 10) } }'))
        view.add_row(
            dimension_name=self.dimension_names[1],
            subset=AnonymousSubset(
                dimension_name=self.dimension_names[1],
                expression='{ HEAD ( { [' + self.dimension_names[1] + '].Members}, 10 ) }'))
        view.add_column(
            dimension_name=self.dimension_names[2],
            subset=AnonymousSubset(
                dimension_name=self.dimension_names[2],
                expression='{ HEAD ( {[' + self.dimension_names[2] + '].Members}, 10 ) }'))
        self.tm1.cubes.views.update_or_create(view, private=False)

        pivot = self.tm1.cubes.cells.execute_view_dataframe_pivot(
            cube_name=self.cube_name,
            view_name=view_name)
        self.assertEqual((100, 10), pivot.shape)

    @skip_if_no_pandas
    def test_execute_view_dataframe_pivot_one_row_two_column_dimensions(self):
        view_name = self.prefix + "Pivot_one_row_two_column_dimensions"
        view = NativeView(
            cube_name=self.cube_name,
            view_name=view_name,
            suppress_empty_columns=False,
            suppress_empty_rows=False)
        view.add_row(
            dimension_name=self.dimension_names[0],
            subset=AnonymousSubset(
                dimension_name=self.dimension_names[0],
                expression='{ HEAD ( {[' + self.dimension_names[0] + '].Members}, 10) } }'))
        view.add_column(
            dimension_name=self.dimension_names[1],
            subset=AnonymousSubset(
                dimension_name=self.dimension_names[1],
                expression='{ HEAD ( { [' + self.dimension_names[1] + '].Members}, 10 ) }'))
        view.add_column(
            dimension_name=self.dimension_names[2],
            subset=AnonymousSubset(
                dimension_name=self.dimension_names[2],
                expression='{ HEAD ( {[' + self.dimension_names[2] + '].Members}, 10 ) }'))
        self.tm1.cubes.views.update_or_create(
            view=view,
            private=False)

        pivot = self.tm1.cubes.cells.execute_view_dataframe_pivot(
            cube_name=self.cube_name,
            view_name=view_name)
        self.assertEqual((10, 100), pivot.shape)

    @skip_if_no_pandas
    def test_execute_view_dataframe_pivot_one_row_one_column_dimensions(self):
        view_name = self.prefix + "Pivot_one_row_one_column_dimensions"
        view = NativeView(
            cube_name=self.cube_name,
            view_name=view_name,
            suppress_empty_columns=False,
            suppress_empty_rows=False)
        view.add_row(
            dimension_name=self.dimension_names[0],
            subset=AnonymousSubset(
                dimension_name=self.dimension_names[0],
                expression='{ HEAD ( {[' + self.dimension_names[0] + '].Members}, 10) } }'))
        view.add_column(
            dimension_name=self.dimension_names[1],
            subset=AnonymousSubset(
                dimension_name=self.dimension_names[1],
                expression='{ HEAD ( { [' + self.dimension_names[1] + '].Members}, 10 ) }'))
        view.add_title(
            dimension_name=self.dimension_names[2],
            selection="Element 1",
            subset=AnonymousSubset(
                dimension_name=self.dimension_names[2],
                elements=("Element 1",)))
        self.tm1.cubes.views.update_or_create(view, private=False)
        pivot = self.tm1.cubes.cells.execute_view_dataframe_pivot(
            cube_name=self.cube_name,
            view_name=view_name)
        self.assertEqual((10, 10), pivot.shape)

    @skip_if_no_pandas
    def test_execute_mdxview_dataframe_pivot(self):
        mdx = MdxBuilder.from_cube(self.cube_name) \
            .add_hierarchy_set_to_row_axis(MdxHierarchySet.default_member(self.dimension_names[0])) \
            .add_hierarchy_set_to_column_axis(MdxHierarchySet.default_member(self.dimension_names[1])) \
            .where(Member.of(self.dimension_names[2], "Element1")) \
            .to_mdx()

        view = MDXView(self.cube_name, self.prefix + "MDX_VIEW", mdx)
        self.tm1.cubes.views.update_or_create(
            view=view,
            private=False)

        pivot = self.tm1.cubes.cells.execute_view_dataframe_pivot(
            cube_name=self.cube_name,
            view_name=view.name,
            private=False)
        self.assertEqual((1, 1), pivot.shape)

        self.tm1.cubes.views.delete(
            cube_name=self.cube_name,
            view_name=view.name,
            private=False)

    def test_execute_view_cellcount(self):
        cell_count = self.tm1.cubes.cells.execute_view_cellcount(
            cube_name=self.cube_name,
            view_name=self.view_name,
            private=False)
        self.assertGreater(cell_count, 1000)

    def test_execute_mdx_ui_array(self):
        mdx = MdxBuilder.from_cube(self.cube_name) \
            .rows_non_empty() \
            .add_hierarchy_set_to_row_axis(
            MdxHierarchySet.all_members(self.dimension_names[0], self.dimension_names[0])) \
            .add_hierarchy_set_to_row_axis(
            MdxHierarchySet.all_members(self.dimension_names[1], self.dimension_names[1])) \
            .columns_non_empty() \
            .add_hierarchy_set_to_column_axis(
            MdxHierarchySet.all_members(self.dimension_names[2], self.dimension_names[2])) \
            .to_mdx()

        self.tm1.cubes.cells.execute_mdx_ui_array(mdx=mdx)

    def test_execute_view_ui_array(self):
        self.tm1.cubes.cells.execute_view_ui_array(
            cube_name=self.cube_name,
            view_name=self.view_name,
            private=False)

    def test_execute_mdx_ui_dygraph(self):
        mdx = MdxBuilder.from_cube(self.cube_name) \
            .rows_non_empty() \
            .add_hierarchy_set_to_row_axis(
            MdxHierarchySet.all_members(self.dimension_names[0], self.dimension_names[0])) \
            .add_hierarchy_set_to_row_axis(
            MdxHierarchySet.all_members(self.dimension_names[1], self.dimension_names[1])) \
            .columns_non_empty() \
            .add_hierarchy_set_to_column_axis(
            MdxHierarchySet.all_members(self.dimension_names[2], self.dimension_names[2])) \
            .to_mdx()

        self.tm1.cubes.cells.execute_mdx_ui_dygraph(mdx=mdx)

    def test_execute_view_ui_dygraph(self):
        self.tm1.cubes.cells.execute_view_ui_dygraph(
            cube_name=self.cube_name,
            view_name=self.view_name,
            private=False)

    def test_write_values_through_cellset(self):
        mdx = MdxBuilder.from_cube(self.cube_name) \
            .add_hierarchy_set_to_row_axis(MdxHierarchySet.member(Member.of(self.dimension_names[0], "element2"))) \
            .add_hierarchy_set_to_column_axis(MdxHierarchySet.member(Member.of(self.dimension_names[1], "element2"))) \
            .where(Member.of(self.dimension_names[2], "element2")) \
            .to_mdx()

        self.tm1.cubes.cells.write_values_through_cellset(mdx, (1.5,))

        # check value on coordinate in cube
        values = self.tm1.cubes.cells.execute_mdx_values(mdx)
        self.assertEqual(values[0], 1.5)

    @skip_if_deprecated_in_version(version='12')
    def test_write_values_through_cellset_deactivate_transaction_log(self):
        query = MdxBuilder.from_cube(self.cube_name)
        query = query.add_hierarchy_set_to_row_axis(
            MdxHierarchySet.member(Member.of(self.dimension_names[0], "element2")))
        query = query.add_hierarchy_set_to_column_axis(
            MdxHierarchySet.member(Member.of(self.dimension_names[1], "element2")))
        query = query.where(Member.of(self.dimension_names[2], "element2"))

        self.tm1.cubes.cells.write_values_through_cellset(query.to_mdx(), (1.5,), deactivate_transaction_log=True)

        # check value on coordinate in cube
        values = self.tm1.cubes.cells.execute_mdx_values(query.to_mdx())
        self.assertEqual(values[0], 1.5)

        self.assertFalse(self.tm1.cells.transaction_log_is_active(self.cube_name))

    @skip_if_deprecated_in_version(version='12')
    def test_write_values_through_cellset_deactivate_transaction_log_reactivate_transaction_log(self):
        mdx = MdxBuilder.from_cube(self.cube_name) \
            .add_hierarchy_set_to_row_axis(MdxHierarchySet.member(Member.of(self.dimension_names[0], "element2"))) \
            .add_hierarchy_set_to_column_axis(MdxHierarchySet.member(Member.of(self.dimension_names[1], "element2"))) \
            .where(Member.of(self.dimension_names[2], "element2")) \
            .to_mdx()

        self.tm1.cubes.cells.write_values_through_cellset(
            mdx,
            (1.5,),
            deactivate_transaction_log=True,
            reactivate_transaction_log=True)

        # check value on coordinate in cube
        values = self.tm1.cubes.cells.execute_mdx_values(mdx)

        self.assertEqual(values[0], 1.5)
        self.assertTrue(self.tm1.cells.transaction_log_is_active(self.cube_name))

    @skip_if_deprecated_in_version(version='12')
    def test_deactivate_transaction_log(self):
        self.tm1.cubes.cells.write_value(value="YES",
                                         cube_name="}CubeProperties",
                                         element_tuple=(self.cube_name, "Logging"))
        self.tm1.cubes.cells.deactivate_transactionlog(self.cube_name)
        value = self.tm1.cubes.cells.get_value("}CubeProperties", "{},LOGGING".format(self.cube_name))
        self.assertEqual("NO", value.upper())

    @skip_if_deprecated_in_version(version='12')
    def test_activate_transaction_log(self):
        self.tm1.cubes.cells.write_value(value="NO",
                                         cube_name="}CubeProperties",
                                         element_tuple=(self.cube_name, "Logging"))
        self.tm1.cubes.cells.activate_transactionlog(self.cube_name)
        value = self.tm1.cubes.cells.get_value("}CubeProperties", "{},LOGGING".format(self.cube_name))
        self.assertEqual("YES", value.upper())

    def test_read_write_with_custom_encoding(self):
        coordinates = ("d1e1", "d2e2", "d3e3")
        self.tm1.cubes.cells.write_values(self.string_cube_name, {coordinates: self.latin_1_encoded_text},
                                          encoding="latin-1")

        mdx = MdxBuilder.from_cube(self.string_cube_name) \
            .add_hierarchy_set_to_column_axis(
            MdxHierarchySet.member(Member.of(self.string_dimension_names[0], coordinates[0]))) \
            .add_hierarchy_set_to_column_axis(
            MdxHierarchySet.member(Member.of(self.string_dimension_names[1], coordinates[1]))) \
            .add_hierarchy_set_to_column_axis(
            MdxHierarchySet.member(Member.of(self.string_dimension_names[2], coordinates[2]))) \
            .to_mdx()

        values = self.tm1.cubes.cells.execute_mdx_values(mdx=mdx, encoding="latin-1")
        self.assertEqual(self.latin_1_encoded_text, values[0])

    def test_read_write_with_custom_encoding_fail_response_encoding(self):
        coordinates = ("d1e1", "d2e2", "d3e3")
        self.tm1.cubes.cells.write_values(self.string_cube_name, {coordinates: self.latin_1_encoded_text},
                                          encoding="latin-1")

        mdx = MdxBuilder.from_cube(self.string_cube_name) \
            .add_hierarchy_set_to_column_axis(
            MdxHierarchySet.member(Member.of(self.string_dimension_names[0], coordinates[0]))) \
            .add_hierarchy_set_to_column_axis(
            MdxHierarchySet.member(Member.of(self.string_dimension_names[1], coordinates[1]))) \
            .add_hierarchy_set_to_column_axis(
            MdxHierarchySet.member(Member.of(self.string_dimension_names[2], coordinates[2]))) \
            .to_mdx()

        values = self.tm1.cubes.cells.execute_mdx_values(mdx=mdx)

        self.assertNotEqual(self.latin_1_encoded_text, values[0])

    def test_read_write_with_custom_encoding_fail_request_encoding(self):
        coordinates = ("d1e1", "d2e2", "d3e3")
        self.tm1.cubes.cells.write_values(self.string_cube_name, {coordinates: self.latin_1_encoded_text})

        mdx = MdxBuilder.from_cube(self.string_cube_name) \
            .add_hierarchy_set_to_column_axis(
            MdxHierarchySet.member(Member.of(self.string_dimension_names[0], coordinates[0]))) \
            .add_hierarchy_set_to_column_axis(
            MdxHierarchySet.member(Member.of(self.string_dimension_names[1], coordinates[1]))) \
            .add_hierarchy_set_to_column_axis(
            MdxHierarchySet.member(Member.of(self.string_dimension_names[2], coordinates[2]))) \
            .to_mdx()

        values = self.tm1.cubes.cells.execute_mdx_values(mdx=mdx, encoding="latin-1")
        self.assertNotEqual(self.latin_1_encoded_text, values[0])

    @skip_if_insufficient_version(version="11.7")
    def test_clear_with_mdx_happy_case(self):
        cells = {("Element17", "Element21", "Element15"): 1}
        self.tm1.cells.write_values(self.cube_name, cells)

        mdx = MdxBuilder.from_cube(self.cube_name) \
            .add_hierarchy_set_to_row_axis(MdxHierarchySet.member(Member.of(self.dimension_names[0], "Element17"))) \
            .add_hierarchy_set_to_column_axis(MdxHierarchySet.member(Member.of(self.dimension_names[1], "Element21"))) \
            .where(Member.of(self.dimension_names[2], "Element15")) \
            .to_mdx()

        self.tm1.cells.clear_with_mdx(cube=self.cube_name, mdx=mdx)

        value = self.tm1.cells.execute_mdx_values(mdx=mdx)[0]
        self.assertEqual(value, None)

    @skip_if_insufficient_version(version="11.7")
    def test_clear_with_mdx_all_on_axis0(self):
        cells = {("Element19", "Element11", "Element31"): 1}
        self.tm1.cells.write_values(self.cube_name, cells)

        mdx = MdxBuilder.from_cube(self.cube_name) \
            .add_hierarchy_set_to_column_axis(MdxHierarchySet.member(Member.of(self.dimension_names[0], "Element19"))) \
            .add_hierarchy_set_to_column_axis(MdxHierarchySet.member(Member.of(self.dimension_names[1], "Element11"))) \
            .add_hierarchy_set_to_column_axis(MdxHierarchySet.member(Member.of(self.dimension_names[2], "Element31"))) \
            .to_mdx()
        self.tm1.cells.clear_with_mdx(cube=self.cube_name, mdx=mdx)

        value = self.tm1.cells.execute_mdx_values(mdx=mdx)[0]
        self.assertEqual(value, None)

    @skip_if_insufficient_version(version="11.7")
    def test_clear_happy_case(self):
        cells = {("Element12", "Element17", "Element32"): 1}
        self.tm1.cells.write_values(self.cube_name, cells)

        kwargs = {
            self.dimension_names[0]: f"[{self.dimension_names[0]}].[Element12]",
            self.dimension_names[1]: f"{{[{self.dimension_names[1]}].[Element17]}}",
            self.dimension_names[2]: f"[{self.dimension_names[2]}].[Element32]"
        }
        self.tm1.cells.clear(cube=self.cube_name, **kwargs)

        mdx = MdxBuilder.from_cube(self.cube_name) \
            .add_hierarchy_set_to_column_axis(MdxHierarchySet.member(Member.of(self.dimension_names[0], "Element12"))) \
            .add_hierarchy_set_to_column_axis(MdxHierarchySet.member(Member.of(self.dimension_names[1], "Element17"))) \
            .add_hierarchy_set_to_column_axis(MdxHierarchySet.member(Member.of(self.dimension_names[2], "Element32"))) \
            .to_mdx()

        value = self.tm1.cells.execute_mdx_values(mdx=mdx)[0]
        self.assertEqual(value, None)

    @skip_if_insufficient_version(version="11.7")
    def test_clear_invalid_element_name(self):

        with self.assertRaises(TM1pyException) as e:
            kwargs = {
                self.dimension_names[0]: f"[{self.dimension_names[0]}].[Element12]",
                self.dimension_names[1]: f"[{self.dimension_names[1]}].[Element17]",
                self.dimension_names[2]: f"[{self.dimension_names[2]}].[NotExistingElement]"
            }
            self.tm1.cells.clear(cube=self.cube_name, **kwargs)

        self.assertIn(
            '\\"NotExistingElement\\" :',
            str(e.exception.message))

    @skip_if_insufficient_version(version="11.7")
    def test_clear_with_mdx_invalid_query(self):
        with self.assertRaises(TM1pyException) as e:
            mdx = f"""
            SELECT
            {{[{self.dimension_names[0]}].[NotExistingElement]}} ON 0
            FROM [{self.cube_name}]
            """
            self.tm1.cells.clear_with_mdx(cube=self.cube_name, mdx=mdx)

        self.assertIn(
            '\\"NotExistingElement\\" :',
            str(e.exception.message))

    def test_clear_with_mdx_unsupported_version(self):

        with self.assertRaises(TM1pyVersionException) as e:
            mdx = MdxBuilder.from_cube(self.cube_name) \
                .add_hierarchy_set_to_column_axis(
                MdxHierarchySet.member(Member.of(self.dimension_names[0], "Element19"))) \
                .add_hierarchy_set_to_column_axis(
                MdxHierarchySet.member(Member.of(self.dimension_names[1], "Element11"))) \
                .add_hierarchy_set_to_column_axis(
                MdxHierarchySet.member(Member.of(self.dimension_names[2], "Element31"))) \
                .to_mdx()

            # This needs to be rethought as may influence other tests
            self.tm1._tm1_rest._version = "11.2.00000.27"

            self.tm1.cells.clear_with_mdx(cube=self.cube_name, mdx=mdx)

        self.assertEqual(
            str(e.exception),
            str(TM1pyVersionException(function="clear_with_mdx", required_version="11.7")))

    def test_execute_mdx_with_skip(self):
        mdx = MdxBuilder.from_cube(self.cube_name) \
            .add_hierarchy_set_to_row_axis(MdxHierarchySet.tm1_subset_all(self.dimension_names[0]).head(2)) \
            .add_hierarchy_set_to_column_axis(MdxHierarchySet.tm1_subset_all(self.dimension_names[1]).head(2)) \
            .where(Member.of(self.dimension_names[2], "Element1")) \
            .to_mdx()

        cells = self.tm1.cubes.cells.execute_mdx(mdx=mdx, skip=2)
        self.assertEqual(len(cells), 2)

        elements = element_names_from_element_unique_names(list(cells.keys())[0])
        self.assertEqual(elements, ("Element 2", "Element 1", "Element 1"))

        elements = element_names_from_element_unique_names(list(cells.keys())[1])
        self.assertEqual(elements, ("Element 2", "Element 2", "Element 1"))

    def test_execute_mdx_with_top_skip(self):
        mdx = MdxBuilder.from_cube(self.cube_name) \
            .add_hierarchy_set_to_row_axis(MdxHierarchySet.tm1_subset_all(self.dimension_names[0]).head(2)) \
            .add_hierarchy_set_to_column_axis(MdxHierarchySet.tm1_subset_all(self.dimension_names[1]).head(2)) \
            .where(Member.of(self.dimension_names[2], "Element1")) \
            .to_mdx()

        cells = self.tm1.cubes.cells.execute_mdx(mdx=mdx, top=1, skip=2)
        self.assertEqual(len(cells), 1)

        elements = element_names_from_element_unique_names(list(cells.keys())[0])
        self.assertEqual(elements, ("Element 2", "Element 1", "Element 1"))

    @skip_if_deprecated_in_version(version='12')
    def test_transaction_log_is_active_false(self):
        self.tm1.cells.deactivate_transactionlog(self.cube_name)

        self.assertFalse(self.tm1.cells.transaction_log_is_active(self.cube_name))

    @skip_if_deprecated_in_version(version='12')
    def test_transaction_log_is_active_true(self):
        self.tm1.cells.activate_transactionlog(self.cube_name)

        self.assertTrue(self.tm1.cells.transaction_log_is_active(self.cube_name))

    @skip_if_deprecated_in_version(version='12')
    def test_manage_transaction_log_deactivate_reactivate(self):
        self.tm1.cubes.cells.write_values(
            self.cube_name,
            self.cellset,
            deactivate_transaction_log=True,
            reactivate_transaction_log=True)

        self.assertTrue(self.tm1.cells.transaction_log_is_active(self.cube_name))

    @skip_if_deprecated_in_version(version='12')
    def test_manage_transaction_log_not_deactivate_not_reactivate(self):
        pre_state = self.tm1.cells.transaction_log_is_active(self.cube_name)

        self.tm1.cubes.cells.write_values(
            self.cube_name,
            self.cellset,
            deactivate_transaction_log=False,
            reactivate_transaction_log=False)

        self.assertEqual(pre_state, self.tm1.cells.transaction_log_is_active(self.cube_name))

    @skip_if_deprecated_in_version(version='12')
    def test_manage_transaction_log_deactivate_not_reactivate(self):
        self.tm1.cubes.cells.write_values(
            self.cube_name,
            self.cellset,
            deactivate_transaction_log=True,
            reactivate_transaction_log=False)

        self.assertFalse(self.tm1.cells.transaction_log_is_active(self.cube_name))

    def test_write_values_with_sandbox(self):
        self.tm1.cubes.cells.write_values(
            self.cube_name,
            {("Element1", "Element1", "Element1"): 7},
            sandbox_name=self.sandbox_name)

        mdx = MdxBuilder.from_cube(self.cube_name).add_member_tuple_to_columns(
            Member.of(self.dimension_names[0], "Element1"),
            Member.of(self.dimension_names[1], "Element1"),
            Member.of(self.dimension_names[2], "Element1")) \
            .to_mdx()

        values = self.tm1.cells.execute_mdx_values(mdx, sandbox_name=self.sandbox_name)
        self.assertEqual(7, values[0])

    def test_write_values_through_cellset_with_sandbox(self):
        mdx = MdxBuilder.from_cube(self.cube_name).add_member_tuple_to_columns(
            Member.of(self.dimension_names[0], "Element1"),
            Member.of(self.dimension_names[1], "Element1"),
            Member.of(self.dimension_names[2], "Element1")) \
            .to_mdx()

        self.tm1.cubes.cells.write_values_through_cellset(
            mdx=mdx,
            values=[8],
            sandbox_name=self.sandbox_name)

        values = self.tm1.cells.execute_mdx_values(mdx, sandbox_name=self.sandbox_name)
        self.assertEqual(8, values[0])

    def test_execute_mdx_with_sandbox(self):
        self.tm1.cubes.cells.write_values(
            self.cube_name,
            {("Element1", "Element1", "Element1"): 12},
            sandbox_name=self.sandbox_name)

        mdx = MdxBuilder.from_cube(self.cube_name) \
            .add_member_tuple_to_columns(Member.of(self.dimension_names[0], "Element1")) \
            .add_member_tuple_to_rows(Member.of(self.dimension_names[1], "Element1")) \
            .add_member_to_where(Member.of(self.dimension_names[2], "Element1")) \
            .to_mdx()

        result = self.tm1.cells.execute_mdx(mdx, sandbox_name=self.sandbox_name)
        self.assertEqual(1, len(result))
        for coordinates, cell in result.items():
            self.assertEqual(12, cell["Value"])

    def test_execute_mdx_rows_and_values_with_sandbox(self):
        self.tm1.cubes.cells.write_values(
            self.cube_name,
            {("Element1", "Element1", "Element1"): 118},
            sandbox_name=self.sandbox_name)

        mdx = MdxBuilder.from_cube(self.cube_name) \
            .add_member_tuple_to_columns(Member.of(self.dimension_names[0], "Element1")) \
            .add_member_tuple_to_rows(Member.of(self.dimension_names[1], "Element1")) \
            .add_member_to_where(Member.of(self.dimension_names[2], "Element1")) \
            .to_mdx()

        result = self.tm1.cells.execute_mdx_rows_and_values(mdx, sandbox_name=self.sandbox_name)
        self.assertEqual(1, len(result))
        for rows, values in result.items():
            self.assertEqual(118, values[0])

    def test_get_value(self):
        value = self.tm1.cells.get_value(
            cube_name=self.cube_name,
            element_string="Element1,Element1,Element1")

        self.assertEqual(1, value)

    def test_get_value_other_hierarchy_in_attribute_cube(self):
        value = self.tm1.cells.get_value(
            cube_name='}ElementAttributes_' + self.dimension_with_hierarchies_name,
            element_string=f'Hierarchy2::Cons1,ea2')

        self.assertEqual('ABC', value)

    def test_trace_cell_calculation_no_depth_iterable(self):
        result = self.tm1.cells.trace_cell_calculation(
            cube_name=self.cube_with_rules_name,
            elements=["Element1", "Element1", "Element1"])

        self.assertEqual(result['@odata.context'], '../$metadata#ibm.tm1.api.v1.CalculationComponent')

    def test_trace_cell_calculation_shallow_depth_iterable(self):
        shallow_depth = 1
        result = self.tm1.cells.trace_cell_calculation(
            cube_name=self.cube_with_rules_name,
            elements=["Element3", "Element1", "Element1"],
            depth=shallow_depth)

        self.assertEqual(result['@odata.context'], '../$metadata#ibm.tm1.api.v1.CalculationComponent')
        components = result["Components"]

        self.assertNotIn("Components", components)

    def test_trace_cell_calculation_deep_depth_iterable(self):
        shallow_depth = 2
        result = self.tm1.cells.trace_cell_calculation(
            cube_name=self.cube_with_rules_name,
            elements=["Element3", "Element1", "Element1"],
            depth=shallow_depth)

        self.assertEqual(result['@odata.context'], '../$metadata#ibm.tm1.api.v1.CalculationComponent')
        components = result["Components"]
        for _ in range(shallow_depth - 1):
            components = components[0]["Components"]

        self.assertNotIn("Components", components)

    def test_trace_cell_calculation_dimensions_iterable(self):
        result = self.tm1.cells.trace_cell_calculation(
            cube_name=self.cube_with_rules_name,
            elements=["Element1", "Element1", "Element1"],
            dimensions=["TM1py_Tests_Cell_Dimension1", "TM1py_Tests_Cell_Dimension2", "TM1py_Tests_Cell_Dimension3"])

        self.assertEqual(result['@odata.context'], '../$metadata#ibm.tm1.api.v1.CalculationComponent')

    def test_trace_cell_calculation_no_depth_string(self):
        result = self.tm1.cells.trace_cell_calculation(
            cube_name=self.cube_with_rules_name,
            elements="Element1,Element1,Element1")

        self.assertEqual(result['@odata.context'], '../$metadata#ibm.tm1.api.v1.CalculationComponent')

    def test_trace_cell_calculation_shallow_depth_string(self):
        shallow_depth = 2

        result = self.tm1.cells.trace_cell_calculation(
            cube_name=self.cube_with_rules_name,
            elements="Element3,Element1,Element1",
            depth=shallow_depth)

        self.assertEqual(result['@odata.context'], '../$metadata#ibm.tm1.api.v1.CalculationComponent')
        components = result["Components"]
        for _ in range(shallow_depth - 1):
            components = components[0]["Components"]

        self.assertNotIn("Components", components)

    def test_trace_cell_calculation_deep_depth_string(self):
        result = self.tm1.cells.trace_cell_calculation(
            cube_name=self.cube_with_rules_name,
            elements="Element1,Element1,Element1",
            depth=25)

        self.assertEqual(result['@odata.context'], '../$metadata#ibm.tm1.api.v1.CalculationComponent')

    def test_trace_cell_calculation_dimensions_string(self):
        result = self.tm1.cells.trace_cell_calculation(
            cube_name=self.cube_with_rules_name,
            elements="Element1,Element1,Element1",
            dimensions=["TM1py_Tests_Cell_Dimension1", "TM1py_Tests_Cell_Dimension2", "TM1py_Tests_Cell_Dimension3"])

        self.assertEqual(result['@odata.context'], '../$metadata#ibm.tm1.api.v1.CalculationComponent')

    def test_trace_cell_calculation_dimensions_string_hierarchy(self):
        result = self.tm1.cells.trace_cell_calculation(
            cube_name=self.cube_with_rules_name,
            elements="TM1py_Tests_Cell_Dimension1::Element1,"
                     "TM1py_Tests_Cell_Dimension2::Element3,"
                     "TM1py_Tests_Cell_Dimension3::Element1",
            dimensions=["TM1py_Tests_Cell_Dimension1", "TM1py_Tests_Cell_Dimension2", "TM1py_Tests_Cell_Dimension3"])

        self.assertEqual(result['@odata.context'], '../$metadata#ibm.tm1.api.v1.CalculationComponent')

    def test_trace_cell_calculation_dimensions_string_multi_hierarchy(self):
        result = self.tm1.cells.trace_cell_calculation(
            cube_name=self.cube_with_rules_name,
            elements="TM1py_Tests_Cell_Dimension1::Element1 && TM1py_Tests_Cell_Dimension1::Element1,"
                     "TM1py_Tests_Cell_Dimension2::Element3,"
                     "TM1py_Tests_Cell_Dimension3::Element1",
            dimensions=["TM1py_Tests_Cell_Dimension1", "TM1py_Tests_Cell_Dimension2", "TM1py_Tests_Cell_Dimension3"])

        self.assertEqual(result['@odata.context'], '../$metadata#ibm.tm1.api.v1.CalculationComponent')

    def test_trace_feeders_string(self):
        result = self.tm1.cells.trace_cell_feeders(
            cube_name=self.cube_with_rules_name,
            elements="Element1,Element1,Element1")

        self.assertEqual(result['@odata.context'], '../$metadata#ibm.tm1.api.v1.FeederTrace')

    def test_trace_feeders_dimensions_string(self):
        result = self.tm1.cells.trace_cell_feeders(
            cube_name=self.cube_with_rules_name,
            elements="Element1,Element1,Element1",
            dimensions=["TM1py_Tests_Cell_Dimension1", "TM1py_Tests_Cell_Dimension2", "TM1py_Tests_Cell_Dimension3"])

        self.assertEqual(result['@odata.context'], '../$metadata#ibm.tm1.api.v1.FeederTrace')

    def test_trace_feeders_dimensions_string_hierarchy(self):
        result = self.tm1.cells.trace_cell_feeders(
            cube_name=self.cube_with_rules_name,
            elements="TM1py_Tests_Cell_Dimension1::Element1,"
                     "TM1py_Tests_Cell_Dimension2::Element3,"
                     "TM1py_Tests_Cell_Dimension3::Element1",
            dimensions=["TM1py_Tests_Cell_Dimension1", "TM1py_Tests_Cell_Dimension2", "TM1py_Tests_Cell_Dimension3"])

        self.assertEqual(result['@odata.context'], '../$metadata#ibm.tm1.api.v1.FeederTrace')

    def test_trace_feeders_dimensions_string_multi_hierarchy(self):
        result = self.tm1.cells.trace_cell_feeders(
            cube_name=self.cube_with_rules_name,
            elements="TM1py_Tests_Cell_Dimension1::Element1 && TM1py_Tests_Cell_Dimension1::Element1,"
                     "TM1py_Tests_Cell_Dimension2::Element3,"
                     "TM1py_Tests_Cell_Dimension3::Element1",
            dimensions=["TM1py_Tests_Cell_Dimension1", "TM1py_Tests_Cell_Dimension2", "TM1py_Tests_Cell_Dimension3"])

        self.assertEqual(result['@odata.context'], '../$metadata#ibm.tm1.api.v1.FeederTrace')

    def test_check_feeders_string(self):
        result = self.tm1.cells.check_cell_feeders(
            cube_name=self.cube_with_rules_name,
            elements="Element1,Element1,Element1")

        self.assertEqual(result['@odata.context'], '../$metadata#Collection(ibm.tm1.api.v1.FedCellDescriptor)')

    def test_check_feeders_dimensions_string(self):
        result = self.tm1.cells.check_cell_feeders(
            cube_name=self.cube_with_rules_name,
            elements="Element1,Element1,Element1",
            dimensions=["TM1py_Tests_Cell_Dimension1", "TM1py_Tests_Cell_Dimension2", "TM1py_Tests_Cell_Dimension3"])

        self.assertEqual(result['@odata.context'], '../$metadata#Collection(ibm.tm1.api.v1.FedCellDescriptor)')

    def test_check_feeders_dimensions_string_hierarchy(self):
        result = self.tm1.cells.check_cell_feeders(
            cube_name=self.cube_with_rules_name,
            elements="TM1py_Tests_Cell_Dimension1::Element1,"
                     "TM1py_Tests_Cell_Dimension2::Element3,"
                     "TM1py_Tests_Cell_Dimension3::Element1",
            dimensions=["TM1py_Tests_Cell_Dimension1", "TM1py_Tests_Cell_Dimension2", "TM1py_Tests_Cell_Dimension3"])

        self.assertEqual(result['@odata.context'], '../$metadata#Collection(ibm.tm1.api.v1.FedCellDescriptor)')

    def test_check_feeders_dimensions_string_multi_hierarchy(self):
        result = self.tm1.cells.check_cell_feeders(
            cube_name=self.cube_with_rules_name,
            elements="TM1py_Tests_Cell_Dimension1::Element1 && TM1py_Tests_Cell_Dimension1::Element1,"
                     "TM1py_Tests_Cell_Dimension2::Element3,"
                     "TM1py_Tests_Cell_Dimension3::Element1",
            dimensions=["TM1py_Tests_Cell_Dimension1", "TM1py_Tests_Cell_Dimension2", "TM1py_Tests_Cell_Dimension3"])

        self.assertEqual(result['@odata.context'], '../$metadata#Collection(ibm.tm1.api.v1.FedCellDescriptor)')

    # Delete Cube and Dimensions
    @classmethod
    def tearDownClass(cls):
        cls.tm1.cubes.delete(cls.cube_name)
        cls.remove_string_cube()
        cls.remove_cube_with_rules()
        cls.remove_cube_with_consolidations()
        cls.remove_cube_with_five_dimensions()
        for dimension_name in cls.dimension_names:
            cls.tm1.dimensions.delete(dimension_name)
        cls.remove_assets_for_relative_proportional_spread()

        if cls.tm1.sandboxes.exists(cls.sandbox_name):
            cls.tm1.sandboxes.delete(cls.sandbox_name)

        cls.tm1.dimensions.delete(cls.dimension_with_hierarchies_name)

        cls.tm1.logout()


if __name__ == '__main__':
    unittest.main()<|MERGE_RESOLUTION|>--- conflicted
+++ resolved
@@ -2796,11 +2796,7 @@
 
         df = self.tm1.cubes.cells.execute_mdx_dataframe(query, use_blob=True)
         self.assertEqual(
-<<<<<<< HEAD
-            [['NA', 'Element 1', 4.0]],
-=======
-            [["Element 1", "NA", 4.0]],
->>>>>>> b6c995eb
+          [["Element 1", "NA", 4.0]],
             df.values.tolist())
 
     @skip_if_no_pandas
