# -*- coding: utf-8 -*-

import collections
import json
<<<<<<< HEAD
from typing import Iterable, Optional, List, Dict
from enum import Enum
=======
from enum import Enum
from typing import Iterable, Optional, List, Dict, Union
>>>>>>> 2543b5ba

from TM1py.Objects.TM1Object import TM1Object
from TM1py.Utils.Utils import CaseAndSpaceInsensitiveSet, format_url

class UserType(Enum):
    User = 0
    SecurityAdmin = 1
    DataAdmin = 2
    Admin = 3
    OperationsAdmin = 4

class UserType(Enum):
    User = 0
    SecurityAdmin = 1
    DataAdmin = 2
    Admin = 3
    OperationsAdmin = 4

    def __str__(self):
        return self.name

    @classmethod
    def _missing_(cls, value: str):
        for member in cls:
            if member.name.lower() == value.replace(" ", "").lower():
                return member
        # default
        raise ValueError("Invalid element type=" + value)


class User(TM1Object):
    """ Abstraction of a TM1 User
    
    """

    def __init__(self, name: str, groups: Iterable[str], friendly_name: Optional[str] = None,
<<<<<<< HEAD
                 password: Optional[str] = None, enabled: Optional[bool] = True, user_type: Optional[str] = None):
=======
                 password: Optional[str] = None, user_type: Union[UserType, str] = None, enabled: bool = None):
>>>>>>> 2543b5ba
        self._name = name
        self._groups = CaseAndSpaceInsensitiveSet(*groups)
        self._friendly_name = friendly_name
        self._password = password
        self._enabled = enabled
<<<<<<< HEAD

        if user_type is None:
            if 'Admin' in self._groups:
                self._user_type = UserType.admin
            elif 'SecurityAdmin' in self._groups:
                self._user_type = UserType.securityAdmin
            elif 'DataAdmin' in self._groups:
                self._user_type = UserType.dataAdmin
            elif 'OperationsAdmin' in self._groups:
                self._user_type = UserType.OperationsAdmin
            else:
                self._user_type = UserType.User
        else:
            self._user_type = UserType[user_type]


=======
        self._user_type = user_type
        # determine user_type
        if user_type is None:
            if str(UserType.Admin) in self._groups:
                self.user_type = UserType.Admin
            elif str(UserType.SecurityAdmin) in self._groups:
                self.user_type = UserType.SecurityAdmin
            elif str(UserType.DataAdmin) in self._groups:
                self.user_type = UserType.DataAdmin
            elif str(UserType.OperationsAdmin) in self._groups:
                self.user_type = UserType.OperationsAdmin
            else:
                self.user_type = UserType.User
        else:
            self.user_type = user_type
>>>>>>> 2543b5ba

    @property
    def name(self) -> str:
        return self._name

    @property
    def user_type(self) -> UserType:
        return self._user_type

    @property
    def friendly_name(self) -> str:
        return self._friendly_name

    @property
    def password(self) -> str:
        if self._password:
            return self._password

    @property
    def is_admin(self) -> bool:
        return 'ADMIN' in self.groups

    @property
    def groups(self) -> List[str]:
        return [group for group in self._groups]

    @property
    def enabled(self) -> bool:
<<<<<<< HEAD
        if self._enabled:
            return self._enabled
=======
        return self._enabled
>>>>>>> 2543b5ba

    @name.setter
    def name(self, value: str):
        self._name = value

    @friendly_name.setter
    def friendly_name(self, value: str):
        self._friendly_name = value

    @password.setter
    def password(self, value: str):
        self._password = value

    @enabled.setter
<<<<<<< HEAD
    def enabled(self, value: bool):
        self._enabled = value

    @user_type.setter
    def user_type(self, value:str):
        self._user_type = UserType[value]
=======
    def enabled(self, value: Union[bool, None]):
        self._enabled = value

    @user_type.setter
    def user_type(self, value: Union[str, UserType]):
        if not isinstance(value, str) and not isinstance(value, UserType):
            raise ValueError("argument 'user_type' must be of type str or UserType")

        self._user_type = UserType(value)
        # update groups as well, since TM1 doesn't react to change in user_type property
        if self._user_type is not UserType.User:
            self.add_group(str(self._user_type))
>>>>>>> 2543b5ba

    def add_group(self, group_name: str):
        self._groups.add(group_name)

    def remove_group(self, group_name: str):
        self._groups.discard(group_name)

    @classmethod
    def from_json(cls, user_as_json: str):
        """ Alternative constructor

        :param user_as_json: user as JSON string
        :return: user, an instance of this class
        """
        user_as_dict = json.loads(user_as_json)
        return cls.from_dict(user_as_dict)

    @classmethod
    def from_dict(cls, user_as_dict: Dict) -> 'User':
        """ Alternative constructor

        :param user_as_dict: user as dict
        :return: user, an instance of this class
        """
        return cls(name=user_as_dict['Name'],
                   friendly_name=user_as_dict['FriendlyName'],
<<<<<<< HEAD
                   groups=[group["Name"] for group in user_as_dict['Groups']],
                   enabled= user_as_dict['Enabled'],
                   user_type=user_as_dict['Type'])
=======
                   enabled=user_as_dict["Enabled"],
                   user_type=user_as_dict["Type"],
                   groups=[group["Name"] for group in user_as_dict['Groups']])
>>>>>>> 2543b5ba

    @property
    def body(self) -> str:
        return self.construct_body()

    def construct_body(self) -> str:
        """
        construct body (json) from the class attributes
        :return: String, TM1 JSON representation of a user
        """
        body_as_dict = collections.OrderedDict()
        body_as_dict['Name'] = self.name
        body_as_dict['FriendlyName'] = self.friendly_name or self.name
        body_as_dict['Enabled'] = self._enabled
        body_as_dict['Type'] = str(self._user_type)
        if self.password:
            body_as_dict['Password'] = self._password
        body_as_dict['Groups@odata.bind'] = [format_url("Groups('{}')", group)
                                             for group
                                             in self.groups]
        body_as_dict['Enabled'] = self._enabled
        body_as_dict['Type'] = self._user_type
        return json.dumps(body_as_dict, ensure_ascii=False)<|MERGE_RESOLUTION|>--- conflicted
+++ resolved
@@ -2,23 +2,12 @@
 
 import collections
 import json
-<<<<<<< HEAD
-from typing import Iterable, Optional, List, Dict
-from enum import Enum
-=======
 from enum import Enum
 from typing import Iterable, Optional, List, Dict, Union
->>>>>>> 2543b5ba
 
 from TM1py.Objects.TM1Object import TM1Object
 from TM1py.Utils.Utils import CaseAndSpaceInsensitiveSet, format_url
 
-class UserType(Enum):
-    User = 0
-    SecurityAdmin = 1
-    DataAdmin = 2
-    Admin = 3
-    OperationsAdmin = 4
 
 class UserType(Enum):
     User = 0
@@ -45,34 +34,12 @@
     """
 
     def __init__(self, name: str, groups: Iterable[str], friendly_name: Optional[str] = None,
-<<<<<<< HEAD
-                 password: Optional[str] = None, enabled: Optional[bool] = True, user_type: Optional[str] = None):
-=======
                  password: Optional[str] = None, user_type: Union[UserType, str] = None, enabled: bool = None):
->>>>>>> 2543b5ba
         self._name = name
         self._groups = CaseAndSpaceInsensitiveSet(*groups)
         self._friendly_name = friendly_name
         self._password = password
         self._enabled = enabled
-<<<<<<< HEAD
-
-        if user_type is None:
-            if 'Admin' in self._groups:
-                self._user_type = UserType.admin
-            elif 'SecurityAdmin' in self._groups:
-                self._user_type = UserType.securityAdmin
-            elif 'DataAdmin' in self._groups:
-                self._user_type = UserType.dataAdmin
-            elif 'OperationsAdmin' in self._groups:
-                self._user_type = UserType.OperationsAdmin
-            else:
-                self._user_type = UserType.User
-        else:
-            self._user_type = UserType[user_type]
-
-
-=======
         self._user_type = user_type
         # determine user_type
         if user_type is None:
@@ -88,7 +55,6 @@
                 self.user_type = UserType.User
         else:
             self.user_type = user_type
->>>>>>> 2543b5ba
 
     @property
     def name(self) -> str:
@@ -117,12 +83,7 @@
 
     @property
     def enabled(self) -> bool:
-<<<<<<< HEAD
-        if self._enabled:
-            return self._enabled
-=======
         return self._enabled
->>>>>>> 2543b5ba
 
     @name.setter
     def name(self, value: str):
@@ -137,14 +98,6 @@
         self._password = value
 
     @enabled.setter
-<<<<<<< HEAD
-    def enabled(self, value: bool):
-        self._enabled = value
-
-    @user_type.setter
-    def user_type(self, value:str):
-        self._user_type = UserType[value]
-=======
     def enabled(self, value: Union[bool, None]):
         self._enabled = value
 
@@ -157,7 +110,6 @@
         # update groups as well, since TM1 doesn't react to change in user_type property
         if self._user_type is not UserType.User:
             self.add_group(str(self._user_type))
->>>>>>> 2543b5ba
 
     def add_group(self, group_name: str):
         self._groups.add(group_name)
@@ -184,15 +136,9 @@
         """
         return cls(name=user_as_dict['Name'],
                    friendly_name=user_as_dict['FriendlyName'],
-<<<<<<< HEAD
-                   groups=[group["Name"] for group in user_as_dict['Groups']],
-                   enabled= user_as_dict['Enabled'],
-                   user_type=user_as_dict['Type'])
-=======
                    enabled=user_as_dict["Enabled"],
                    user_type=user_as_dict["Type"],
                    groups=[group["Name"] for group in user_as_dict['Groups']])
->>>>>>> 2543b5ba
 
     @property
     def body(self) -> str:
@@ -213,6 +159,4 @@
         body_as_dict['Groups@odata.bind'] = [format_url("Groups('{}')", group)
                                              for group
                                              in self.groups]
-        body_as_dict['Enabled'] = self._enabled
-        body_as_dict['Type'] = self._user_type
         return json.dumps(body_as_dict, ensure_ascii=False)