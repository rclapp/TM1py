--- conflicted
+++ resolved
@@ -538,24 +538,12 @@
                                             json=payload)
                     self.verify_response(response)
                     if 'TM1SessionId' not in self._s.cookies:
-<<<<<<< HEAD
-                        warnings.warn(
-                            f"TM1SessionId has failed to be automatically added to the session cookies, future requests "
-=======
-                        raise TM1pyException(
-                            f"TM1SessionId has failed to be added to the session cookies, future requests "
->>>>>>> 402fb517
-                            "using this TM1Service instance will fail due to authentication. "
-                            "Check the tm1-gateway domain settings are correct "
-                            "in the container orchestrator ")
-
-<<<<<<< HEAD
+                        warnings.warn("TM1SessionId has failed to be automatically added to the session cookies, future requests ")
+                        warnings.warn("Check the tm1-gateway domain settings are correct in the container orchestrator ")
+                          
                         #if session had incorrect domain due to CP4D extract it and add it to cookie jar
                         self._s.cookies.set("TM1SessionId",
                                             self._extract_tm1_session_id_from_set_cookie_header(auth_response_headers=response.headers))
-=======
->>>>>>> 402fb517
-
                 else:
                     response = self._s.get(url=self._auth_url,
                                            headers=self._headers,
