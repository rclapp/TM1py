--- conflicted
+++ resolved
@@ -5,9 +5,6 @@
      ProcessService, AnnotationService, ViewService, RestService, CellService, \
      ChoreService, DimensionService, CubeService, ElementService, SandboxService, GitService
 from TM1py.Services.FileService import FileService
-<<<<<<< HEAD
-from TM1py.Services.LoggerService import LoggerService
-=======
 from TM1py.Services.JobService import JobService
 from TM1py.Services.UserService import UserService
 from TM1py.Services.ThreadService import ThreadService
@@ -16,7 +13,7 @@
 from TM1py.Services.MessageLogService import MessageLogService
 from TM1py.Services.ConfigurationService import ConfigurationService
 from TM1py.Services.AuditLogService import AuditLogService
->>>>>>> 96f825ea
+from TM1py.Services.LoggerService import LoggerService
 
 from TM1py.Services.PowerBiService import PowerBiService
 from TM1py.Services.ServerService import ServerService
@@ -82,9 +79,6 @@
         self.views = ViewService(self._tm1_rest)
         self.sandboxes = SandboxService(self._tm1_rest)
         self.files = FileService(self._tm1_rest)
-<<<<<<< HEAD
-        self.loggers = LoggerService(self._tm1_rest)
-=======
         self.jobs = JobService(self._tm1_rest)
         self.users = UserService(self._tm1_rest)
         self.threads = ThreadService(self._tm1_rest)
@@ -98,7 +92,7 @@
         self.server = ServerService(self._tm1_rest)
         self.monitoring = MonitoringService(self._tm1_rest)
         self.power_bi = PowerBiService(self._tm1_rest)
->>>>>>> 96f825ea
+        self.loggers = LoggerService(self._tm1_rest)
 
     def logout(self, **kwargs):
         self._tm1_rest.logout(**kwargs)
