# -*- coding: utf-8 -*-

import collections
import functools
import json
from io import StringIO
import warnings
import pandas as pd

from TM1py.Utils import Utils


def tidy_cellset(func):
    """ Higher Order Function to tidy up cellset after usage
    """
    @functools.wraps(func)
    def wrapper(self, cellset_id, *args, **kwargs):
        try:
            return func(self, cellset_id, *args, **kwargs)
        finally:
            self.delete_cellset(cellset_id=cellset_id)
    return wrapper


class CellService:
    """ Service to handle Read and Write operations to TM1 cubes
    
    """
    def __init__(self, tm1_rest):
        """
        
        :param tm1_rest: 
        """
        self._rest = tm1_rest

    def get_value(self, cube_name, element_string, dimensions=None):
        """ Element_String describes the Dimension-Hierarchy-Element arrangement
            
        :param cube_name: Name of the cube
        :param element_string: "Hierarchy1::Element1 && Hierarchy2::Element4, Element9, Element2"
            - Dimensions are not specified! They are derived from the position.
            - The , seperates the element-selections
            - If more than one hierarchy is selected per dimension && splits the elementselections
            - If no Hierarchy is specified. Default Hierarchy will be addressed
        :param dimensions: List of dimension names in correct order
        :return: 
        """
        mdx_template = "SELECT {} ON ROWS, {} ON COLUMNS FROM [{}]"
        mdx_rows_list = []
        from TM1py.Services.CubeService import CubeService
        if not dimensions:
            dimensions = CubeService(self._rest).get(cube_name).dimensions
        element_selections = element_string.split(',')
        # Build the ON ROWS statement:
        # Loop through the comma seperated element selection, except for the last one
        for dimension_name, element_selection in zip(dimensions[:-1], element_selections[:-1]):
            if "&&" not in element_selection:
                mdx_rows_list.append("{[" + dimension_name + "].[" + dimension_name + "].[" + element_selection + "]}")
            else:
                for element_selection_part in element_selection.split('&&'):
                    hierarchy_name, element_name = element_selection_part.split('::')
                    mdx_rows_list.append("{[" + dimension_name + "].[" + hierarchy_name + "].[" + element_name + "]}")
        mdx_rows = "*".join(mdx_rows_list)
        # Build the ON COLUMNS statement from last dimension
        mdx_columns = ""
        if "&&" not in element_selections[-1]:
            mdx_columns = "{[" + dimensions[-1] + "].[" + dimensions[-1] + "].[" + element_selections[-1] + "]}"
        else:
            mdx_columns_list = []
            for element_selection_part in element_selections[-1].split('&&'):
                hierarchy_name, element_name = element_selection_part.split('::')
                mdx_columns_list.append("{[" + dimensions[-1] + "].[" + hierarchy_name + "].[" + element_name + "]}")
                mdx_columns = "*".join(mdx_columns_list)
        # Construct final MDX
        mdx = mdx_template.format(mdx_rows, mdx_columns, cube_name)
        # Execute MDX
        cellset = dict(self.execute_mdx(mdx))
        return next(iter(cellset.values()))["Value"]

    def write_value(self, value, cube_name, element_tuple, dimensions=None):
        """ Write value into cube at specified coordinates

        :param value: the actual value
        :param cube_name: name of the target cube
        :param element_tuple: target coordinates
        :param dimensions: optional. Dimension names in their natural order. Will speed up the execution!
        :return: response
        """
        from TM1py.Services.CubeService import CubeService
        if not dimensions:
            dimensions = CubeService(self._rest).get(cube_name).dimensions
        request = "/api/v1/Cubes('{}')/tm1.Update".format(cube_name)
        body_as_dict = collections.OrderedDict()
        body_as_dict["Cells"] = [{}]
        body_as_dict["Cells"][0]["Tuple@odata.bind"] = \
            ["Dimensions('{}')/Hierarchies('{}')/Elements('{}')".format(dim, dim, elem)
             for dim, elem in zip(dimensions, element_tuple)]
        body_as_dict["Value"] = str(value) if value else ""
        data = json.dumps(body_as_dict, ensure_ascii=False)
        return self._rest.POST(request=request, data=data)

    def write_values(self, cube_name, cellset_as_dict, dimensions=None):
        """ Write values in cube.  
        For cellsets with > 1000 cells look into "write_values_through_cellset"

        :param cube_name: name of the cube
        :param cellset_as_dict: {(elem_a, elem_b, elem_c): 243, (elem_d, elem_e, elem_f) : 109}
        :param dimensions: optional. Dimension names in their natural order. Will speed up the execution!
        :return: Response
        """
        if not dimensions:
            from TM1py.Services import CubeService
            cube_service = CubeService(self._rest)
            dimensions = cube_service.get_dimension_names(cube_name)
        request = "/api/v1/Cubes('{}')/tm1.Update".format(cube_name)
        updates = []
        for element_tuple, value in cellset_as_dict.items():
            body_as_dict = collections.OrderedDict()
            body_as_dict["Cells"] = [{}]
            body_as_dict["Cells"][0]["Tuple@odata.bind"] = \
                ["Dimensions('{}')/Hierarchies('{}')/Elements('{}')".format(dim, dim, elem)
                 for dim, elem in zip(dimensions, element_tuple)]
            body_as_dict["Value"] = str(value) if value else ""
            updates.append(json.dumps(body_as_dict, ensure_ascii=False))
        updates = '[' + ','.join(updates) + ']'
        return self._rest.POST(request=request, data=updates)

    def write_values_through_cellset(self, mdx, values):
        """ Significantly faster than write_values function
        Cellset gets created according to MDX Expression. For instance:
        [[61, 29 ,13], 
        [42, 54, 15], 
        [17, 28, 81]]
        
        Each value in the cellset can be addressed through its position: The ordinal integer value. 
        Ordinal-enumeration goes from top to bottom from left to right
        Number 61 has Ordinal 0, 29 has Ordinal 1, etc.

        The order of the iterable determines the insertion point in the cellset. 
        For instance:
        [91, 85, 72, 68, 51, 42, 35, 28, 11]

        would lead to:
        [[91, 85 ,72], 
        [68, 51, 42], 
        [35, 28, 11]]

        When writing large datasets into TM1 Cubes it can be convenient to call this function asynchronously.
        
        :param mdx: Valid MDX Expression.
        :param values: List of values. The Order of the List/ Iterable determines the insertion point in the cellset.
        :return: 
        """
        # execute mdx and create cellset at Server
        cellset_id = self.create_cellset(mdx)
        self.update_cellset(cellset_id, values)

    @tidy_cellset
    def update_cellset(self, cellset_id, values):
        """ Write values into cellset

        Number of values must match the number of cells in the cellset

        :param cellset_id: 
        :param values: iterable with Numeric and String values
        :return: 
        """
        request = "/api/v1/Cellsets('{}')/Cells".format(cellset_id)
        data = []
        for i, value in enumerate(values):
            data.append({
                "Ordinal": i,
                "Value": value
            })
        self._rest.PATCH(request, json.dumps(data, ensure_ascii=False))

    def execute_mdx(self, mdx, cell_properties=None, top=None):
        """ Execute MDX and return the cells with their properties

        :param mdx: MDX Query, as string
        :param cell_properties: properties to be queried from the cell. E.g. Value, Ordinal, RuleDerived, ... 
        :param top: integer
        :return: content in sweet concise strcuture.
        """
        cellset_id = self.create_cellset(mdx=mdx)
        return self.extract_cellset(cellset_id=cellset_id, cell_properties=cell_properties, top=top)

<<<<<<< HEAD
    def execute_view(self, cube_name, view_name, cell_properties=None, private=True, top=None):
        """ get view content as dictionary with sweet and concise structure.
            Works on NativeView and MDXView !

        :param cube_name: String
        :param view_name: String
        :param cell_properties: List, cell properties: [Values, Status, HasPicklist, etc.]
        :param private: Boolean
        :param top: Int, number of cells to return (counting from top)

        :return: Dictionary : {([dim1].[elem1], [dim2][elem6]): {'Value':3127.312, 'Ordinal':12}   ....  }
=======
    def get_data(self, mdx, result_format=None, cell_properties=None, elem_properties=None, top=None, value_precision=None):
        """ Execute an MDX query and return the results in the format specified

        :param mdx: A string that is an MDX Query
        :param result_format: String specifying the format to return. Supported: 'celldict' (default), 'csv', 'raw', 'dataframe' (pandas), 'array', dygraph'
        :param cell_properties: List of properties to be queried from the cell. E.g. ['Value', 'Ordinal', 'RuleDerived', ...]
        :param elem_properties: List of properties to be queried from the elements. E.g. ['UniqueName','Attributes', ...]
        :param top: Integer limiting the number of cells and the number or rows returned
        :param value_precision: Integer (optional) specifying number of decimal places to return

        :return: Content in format specified above.
        """
        cellset_id = self.create_cellset(mdx=mdx)
        try:
            return self.extract_cellset(cellset_id=cellset_id, result_format=result_format, cell_properties=cell_properties, elem_properties=elem_properties, top=top, value_precision=value_precision)
        finally:
            self.delete_cellset(cellset_id=cellset_id)

    def extract_cellset(self, cellset_id, result_format=None, cell_properties=None, elem_properties=None, top=None, value_precision=None):
        """ Extract data from an existing cellset and return the results in the format specified

        :param cellset_id: String; ID of existing cellset
        :param result_format: String specifying the format to return. Supported: 'celldict' (default), 'csv', 'raw', 'dataframe' (pandas), 'array', dygraph'
        :param cell_properties: List of properties to be queried from the cell. E.g. ['Value', 'Ordinal', 'RuleDerived', ...]
        :param elem_properties: List of properties to be queried from the elements. E.g. ['UniqueName','Attributes', ...]
        :param top: Integer limiting the number of cells and the number or rows returned
        :param value_precision: Integer (optional) specifying number of decimal places to return
        :return: Content in format specified above.
        """        
        if result_format == 'values':
            data =  self.extract_cellset_values(cellset_id=cellset_id)
            return (cell["Value"] for cell in data["Cells"])
        elif result_format == 'csv':
            return self.extract_cellset_csv(cellset_id=cellset_id)
        elif result_format == 'dataframe':
            raw_csv = self.extract_cellset_csv(cellset_id=cellset_id)
            memory_file = StringIO(raw_csv)
            return pd.read_csv(memory_file, sep=',')
        else:
            if not cell_properties:
                cell_properties = ['Value', 'Ordinal']
            elif 'Ordinal' not in cell_properties:
                cell_properties.append('Ordinal')

            data = self.extract_cellset_full(cellset_id=cellset_id, cell_properties=cell_properties, elem_properties=elem_properties, top=top)

            if result_format == 'raw':
                return data
            elif result_format == 'array':
                return Utils.build_arrays_from_cellset(raw_cellset_as_dict=data, value_precision=value_precision)
            elif result_format == 'dygraph':
                return Utils.build_dygraph_arrays_from_cellset(raw_cellset_as_dict=data, value_precision=value_precision)
            else:
                return Utils.build_content_from_cellset(raw_cellset_as_dict=data,
                                                        cell_properties=cell_properties,
                                                        top=top)

    def extract_cellset_full(self, cellset_id, cell_properties=None, elem_properties=None, top=None):
        """ Extract full Cellset data and return the raw data from TM1
        
        :param cellset_id: String; ID of existing cellset
        :param cell_properties: List of properties to be queried from the cell. E.g. ['Value', 'Ordinal', 'RuleDerived', ...]
        :param elem_properties: List of properties to be queried from the elements. E.g. ['UniqueName','Attributes', ...]
        :param top: Integer limiting the number of cells and the number or rows returned
        :return: Raw format from TM1.
        """
        if not cell_properties:
            cell_properties = ['Value', 'Ordinal']
        elif 'Ordinal' not in cell_properties:
            cell_properties.append('Ordinal')

        if not elem_properties:
            elem_properties = ['UniqueName']
        elif 'UniqueName' not in elem_properties:
            elem_properties.append('UniqueName')

        request = "/api/v1/Cellsets('{cellset_id}')?$expand=" \
                  "Cube($select=Name;$expand=Dimensions($select=Name))," \
                  "Axes($expand=Tuples($expand=Members($select=Name;$expand=Element{elem_properties}){top_rows}))," \
                  "Cells($select={cell_properties}{top_cells})" \
            .format(cellset_id=cellset_id,
                    top_rows=";$top={}".format(top) if top else "",
                    cell_properties=",".join(cell_properties),
                    elem_properties=("($select=" + ",".join(elem_properties) + ")") if len(elem_properties) > 0 else "",
                    top_cells=";$top={}".format(top) if top else "")
        response = self._rest.GET(request=request)
        return response.json()

    def extract_cellset_values(self, cellset_id):
        """ Extract Cellset data and return only the cells and values
        
        :param cellset_id: String; ID of existing cellset
        :return: Raw format from TM1.
        """
        request = "/api/v1/Cellsets('{}')?$expand=Cells($select=Value)".format(cellset_id)
        response = self._rest.GET(request=request, data='')
        return response.json()

    def extract_cellset_csv(self, cellset_id):
        """ Execute Cellset and return only the 'Content', in csv format
        
        :param cellset_id: String; ID of existing cellset
        :return: Raw format from TM1.
        """
        request = "/api/v1/Cellsets('{}')/Content".format(cellset_id)
        data = self._rest.GET(request)
        return data.text

    def execute_cellset(self, cellset_id, cell_properties=None, top=None):
        """ Execute Cellset and return the cells with their properties
        
        :param cellset_id: 
        :param cell_properties: properties to be queried from the cell. E.g. Value, Ordinal, RuleDerived, ...
        :param top: integer
        :return: Content in sweet consice strcuture.
>>>>>>> 797406aa
        """
        cellset_id = self.create_cellset_from_view(cube_name=cube_name, view_name=view_name, private=private)
        return self.extract_cellset(cellset_id=cellset_id, cell_properties=cell_properties, top=top)

    def execute_mdx_raw(self, mdx, cell_properties=None, elem_properties=None, top=None):
        """ Execute MDX and return the raw data from TM1

        :param mdx: String, a valid MDX Query
        :param cell_properties: List of properties to be queried from the cell. E.g. ['Value', 'Ordinal', 'RuleDerived', ...]
        :param elem_properties: List of properties to be queried from the elements. E.g. ['UniqueName','Attributes', ...]
        :param top: Integer limiting the number of cells and the number or rows returned
        :return: Raw format from TM1.
        """
        cellset_id = self.create_cellset(mdx=mdx)
        return self.extract_cellset_raw(cellset_id=cellset_id,
                                        cell_properties=cell_properties,
                                        elem_properties=elem_properties,
                                        top=top)

    def execute_view_raw(self, cube_name, view_name, private=True, cell_properties=None, elem_properties=None, top=None):
        """ Execute a cube view and return the raw data from TM1

        :param cube_name: String, name of the cube
        :param view_name: String, name of the view
        :param private: True (private) or False (public)
        :param cell_properties: List of properties to be queried from the cell. E.g. ['Value', 'Ordinal', 'RuleDerived', ...]
        :param elem_properties: List of properties to be queried from the elements. E.g. ['UniqueName','Attributes', ...]
        :param top: Integer limiting the number of cells and the number or rows returned
        :return: Raw format from TM1.
        """
        cellset_id = self.create_cellset_from_view(cube_name=cube_name, view_name=view_name, private=private)
        return self.extract_cellset_raw(cellset_id=cellset_id,
                                        cell_properties=cell_properties,
                                        elem_properties=elem_properties,
                                        top=top)

    def execute_mdx_values(self, mdx):
        """ Optimized for performance. Query only raw cell values. 
        Coordinates are omitted !

        :param mdx: a valid MDX Query
        :return: Generator of cell values
        """
        cellset_id = self.create_cellset(mdx=mdx)
        return self.extract_cellset_values(cellset_id)

    def execute_view_values(self, cube_name, view_name, private=True):
        cellset_id = self.create_cellset_from_view(cube_name=cube_name, view_name=view_name, private=private)
        return self.extract_cellset_values(cellset_id)

    def execute_mdx_csv(self, mdx):
        """ Optimized for performance. Get csv string of coordinates and values. 
        Context dimensions are omitted !
        Cells with Zero/null are omitted !

        :param mdx: Valid MDX Query 
        :return: String
        """
        cellset_id = self.create_cellset(mdx)
        return self.extract_cellset_csv(cellset_id=cellset_id)

    def execute_view_csv(self, cube_name, view_name, private=True):
        cellset_id = self.create_cellset_from_view(cube_name=cube_name, view_name=view_name, private=private)
        return self.extract_cellset_csv(cellset_id=cellset_id)

    def execute_mdx_dataframe(self, mdx):
        """ Optimized for performance. Get Pandas DataFrame from MDX Query. 
        Context dimensions are omitted in the resulting Dataframe !
        Cells with Zero/null are omitted !

        :param mdx: Valid MDX Query
        :return: Pandas Dataframe
        """
        cellset_id = self.create_cellset(mdx)
        raw_csv = self.extract_cellset_csv(cellset_id)
        memory_file = StringIO(raw_csv)
        return pd.read_csv(memory_file, sep=',')

    def execute_view_dataframe(self, cube_name, view_name, private=True):
        """ Optimized for performance. Get Pandas DataFrame from an existing Cube View 
        Context dimensions are omitted in the resulting Dataframe !
        Cells with Zero/null are omitted !
        
        :param cube_name: Name of the 
        :param view_name: 
        :param private: 
        :return: 
        """
        cellset_id = self.create_cellset_from_view(cube_name=cube_name, view_name=view_name, private=private)
        raw_csv = self.extract_cellset_csv(cellset_id)
        memory_file = StringIO(raw_csv)
        return pd.read_csv(memory_file, sep=',')

    def execute_mdx_cellcount(self, mdx):
        """ Execute MDX in order to understand how many cells are in a cellset.
        Only return number of cells in the cellset. FAST!

        :param mdx: MDX Query, as string
        :return: Number of Cells in the CellSet
        """
        cellset_id = self.create_cellset(mdx)
        return self.extract_cellset_cellcount(cellset_id)

    def execute_view_cellcount(self, cube_name, view_name, private=True):
        """ Execute cube view in order to understand how many cells are in a cellset.
        Only return number of cells in the cellset. FAST!
        
        :param cube_name: cube name
        :param view_name: view name
        :param private: True (private) or False (public)
        :return: 
        """
        cellset_id = self.create_cellset_from_view(cube_name=cube_name, view_name=view_name, private=private)
        return self.extract_cellset_cellcount(cellset_id)

    def execute_mdx_ui_dygraph(self, mdx, value_precision=2):
        """ Execute MDX get dygraph dictionary
        Useful for grids or charting libraries that want an array of cell values per column
        Returns 3-dimensional cell structure for tabbed grids or multiple charts
        Example 'cells' return format:
            'cells': {
                '10100': [
                    ['Q1-2004', 28981046.50724231, 19832724.72429739],
                    ['Q2-2004', 29512482.207418434, 20365654.788303416],
                    ['Q3-2004', 29913730.038971487, 20729201.329183243],
                    ['Q4-2004', 29563345.9542385, 20480205.20121749]],
                '10200': [
                    ['Q1-2004', 13888143.710000003, 9853293.623709997],
                    ['Q2-2004', 14300216.43, 10277650.763958748],
                    ['Q3-2004', 14502421.63, 10466934.096533755],
                    ['Q4-2004', 14321501.940000001, 10333095.839474997]]
            },
        :param mdx: String, valid MDX Query
        :param value_precision: Integer (optional) specifying number of decimal places to return
        :return: dict : { titles: [], headers: [axis][], cells: { Page0: [  [column name, column values], [], ... ], ...} }
        """
        cellset_id = self.create_cellset(mdx)
        data = self.extract_cellset_raw(cellset_id=cellset_id)
        return Utils.build_ui_dygraph_arrays_from_cellset(raw_cellset_as_dict=data, value_precision=value_precision)

    def execute_view_ui_dygraph(self, cube_name, view_name, private=True, value_precision=2):
        """ 
        Useful for grids or charting libraries that want an array of cell values per row.
        Returns 3-dimensional cell structure for tabbed grids or multiple charts.
        Rows and pages are dicts, addressable by their name. Proper order of rows can be obtained in headers[1]
        Example 'cells' return format:
            'cells': { 
                '10100': { 
                    'Net Operating Income': [ 19832724.72429739,
                                              20365654.788303416,
                                              20729201.329183243,
                                              20480205.20121749],
                    'Revenue': [ 28981046.50724231,
                                 29512482.207418434,
                                 29913730.038971487,
                                 29563345.9542385]},
                '10200': { 
                    'Net Operating Income': [ 9853293.623709997,
                                               10277650.763958748,
                                               10466934.096533755,
                                               10333095.839474997],
                    'Revenue': [ 13888143.710000003,
                                 14300216.43,
                                 14502421.63,
                                 14321501.940000001]}
            },
        
        :param cube_name: cube name
        :param view_name: view name
        :param private: True (private) or False (public)
        :param value_precision: number decimals
        :return: 
        """
        cellset_id = self.create_cellset_from_view(cube_name=cube_name, view_name=view_name, private=private)
        data = self.extract_cellset_raw(cellset_id=cellset_id)
        return Utils.build_ui_dygraph_arrays_from_cellset(raw_cellset_as_dict=data, value_precision=value_precision)

    def execute_mdx_ui_array(self, mdx, value_precision=2):
        """
        Useful for grids or charting libraries that want an array of cell values per row.
        Returns 3-dimensional cell structure for tabbed grids or multiple charts.
        Rows and pages are dicts, addressable by their name. Proper order of rows can be obtained in headers[1]
        Example 'cells' return format:
            'cells': { 
                '10100': { 
                    'Net Operating Income': [ 19832724.72429739,
                                              20365654.788303416,
                                              20729201.329183243,
                                              20480205.20121749],
                    'Revenue': [ 28981046.50724231,
                                 29512482.207418434,
                                 29913730.038971487,
                                 29563345.9542385]},
                '10200': { 
                    'Net Operating Income': [ 9853293.623709997,
                                               10277650.763958748,
                                               10466934.096533755,
                                               10333095.839474997],
                    'Revenue': [ 13888143.710000003,
                                 14300216.43,
                                 14502421.63,
                                 14321501.940000001]}
            },

        :param mdx: a valid MDX Query
        :param value_precision: Integer (optional) specifying number of decimal places to return
        :return: dict : { titles: [], headers: [axis][], cells: { Page0: { Row0: { [row values], Row1: [], ...}, ...}, ...} }
        """
        cellset_id = self.create_cellset(mdx)
        data = self.extract_cellset_raw(cellset_id=cellset_id)
        return Utils.build_ui_arrays_from_cellset(raw_cellset_as_dict=data, value_precision=value_precision)

    def execute_view_ui_array(self, cube_name, view_name, private=True, value_precision=2):
        """
        Useful for grids or charting libraries that want an array of cell values per row.
        Returns 3-dimensional cell structure for tabbed grids or multiple charts.
        Rows and pages are dicts, addressable by their name. Proper order of rows can be obtained in headers[1]
        Example 'cells' return format:
            'cells': { 
                '10100': { 
                    'Net Operating Income': [ 19832724.72429739,
                                              20365654.788303416,
                                              20729201.329183243,
                                              20480205.20121749],
                    'Revenue': [ 28981046.50724231,
                                 29512482.207418434,
                                 29913730.038971487,
                                 29563345.9542385]},
                '10200': { 
                    'Net Operating Income': [ 9853293.623709997,
                                               10277650.763958748,
                                               10466934.096533755,
                                               10333095.839474997],
                    'Revenue': [ 13888143.710000003,
                                 14300216.43,
                                 14502421.63,
                                 14321501.940000001]}
            },

        :param cube_name: cube name
        :param view_name: view name
        :param private: True (private) or False (public)
        :param value_precision: Integer (optional) specifying number of decimal places to return
        :return: dict : { titles: [], headers: [axis][], cells: { Page0: { Row0: { [row values], Row1: [], ...}, ...}, ...} }
        """
        cellset_id = self.create_cellset_from_view(cube_name=cube_name, view_name=view_name, private=private)
        data = self.extract_cellset_raw(cellset_id=cellset_id)
        return Utils.build_ui_arrays_from_cellset(raw_cellset_as_dict=data, value_precision=value_precision)

    @tidy_cellset
    def extract_cellset_raw(self, cellset_id, cell_properties=None, elem_properties=None, top=None):
        """ Extract full Cellset data and return the raw data from TM1
        
        :param cellset_id: String; ID of existing cellset
        :param cell_properties: List of properties to be queried from the cell. E.g. ['Value', 'Ordinal', 'RuleDerived', ...]
        :param elem_properties: List of properties to be queried from the elements. E.g. ['UniqueName','Attributes', ...]
        :param top: Integer limiting the number of cells and the number or rows returned
        :return: Raw format from TM1.
        """
        if not cell_properties:
            cell_properties = ['Value', 'Ordinal']
        elif 'Ordinal' not in cell_properties:
            cell_properties.append('Ordinal')

        if not elem_properties:
            elem_properties = ['UniqueName']
        elif 'UniqueName' not in elem_properties:
            elem_properties.append('UniqueName')

        request = "/api/v1/Cellsets('{cellset_id}')?$expand=" \
                  "Cube($select=Name;$expand=Dimensions($select=Name))," \
                  "Axes($expand=Tuples($expand=Members($select=Name;$expand=Element{elem_properties}){top_rows}))," \
                  "Cells($select={cell_properties}{top_cells})" \
            .format(cellset_id=cellset_id,
                    top_rows=";$top={}".format(top) if top else "",
                    cell_properties=",".join(cell_properties),
                    elem_properties=("($select=" + ",".join(elem_properties) + ")") if len(elem_properties) > 0 else "",
                    top_cells=";$top={}".format(top) if top else "")
        print(request)
        response = self._rest.GET(request=request)
        return response.json()

    @tidy_cellset
    def extract_cellset_values(self, cellset_id):
        """ Extract Cellset data and return only the cells and values
        
        :param cellset_id: String; ID of existing cellset
        :return: Raw format from TM1.
        """
        request = "/api/v1/Cellsets('{}')?$expand=Cells($select=Value)".format(cellset_id)
        response = self._rest.GET(request=request, data='')
        return (cell["Value"] for cell in response.json()["Cells"])

    @tidy_cellset
    def extract_cellset_cellcount(self, cellset_id):
        request = "/api/v1/Cellsets('{}')/Cells/$count".format(cellset_id)
        response = self._rest.GET(request)
        return int(response.content)

    @tidy_cellset
    def extract_cellset_csv(self, cellset_id):
        """ Execute Cellset and return only the 'Content', in csv format
        
        :param cellset_id: String; ID of existing cellset
        :return: Raw format from TM1.
        """
        request = "/api/v1/Cellsets('{}')/Content".format(cellset_id)
        data = self._rest.GET(request)
        return data.text

    @tidy_cellset
    def extract_cellset(self, cellset_id, cell_properties=None, top=None):
        """ Execute Cellset and return the cells with their properties
        
        :param cellset_id: 
        :param cell_properties: properties to be queried from the cell. E.g. Value, Ordinal, RuleDerived, ...
        :param top: integer
        :return: Content in sweet consice strcuture.
        """
        if not cell_properties:
            cell_properties = ['Value', 'Ordinal']
        elif 'Ordinal' not in cell_properties:
            cell_properties.append('Ordinal')
        request = "/api/v1/Cellsets('{cellset_id}')?$expand=" \
                  "Cube($select=Name;$expand=Dimensions($select=Name))," \
                  "Axes($expand=Tuples($expand=Members($select=Name;$expand=Element($select=UniqueName)){top_rows}))," \
                  "Cells($select={cell_properties}{top_cells})" \
            .format(cellset_id=cellset_id,
                    top_rows=";$top={}".format(top) if top else "",
                    cell_properties=",".join(cell_properties),
                    top_cells=";$top={}".format(top) if top else "")
        response = self._rest.GET(request=request)
        return Utils.build_content_from_cellset(raw_cellset_as_dict=response.json(),
                                                cell_properties=cell_properties,
                                                top=top)

    def create_cellset(self, mdx):
        """ Execute MDX in order to create cellset at server. return the cellset-id

        :param mdx: MDX Query, as string
        :return: 
        """
        request = '/api/v1/ExecuteMDX'
        data = {
            'MDX': mdx
        }
        response = self._rest.POST(request=request, data=json.dumps(data, ensure_ascii=False))
        cellset_id = response.json()['ID']
        return cellset_id

    def create_cellset_from_view(self, cube_name, view_name, private):
        request = "/api/v1/Cubes('{cube_name}')/{views}('{view_name}')/tm1.Execute"\
            .format(cube_name=cube_name, views='PrivateViews' if private else 'Views', view_name=view_name)
        return self._rest.POST(request=request, data='').json()['ID']

    def delete_cellset(self, cellset_id):
        """ Delete a cellset

        :param cellset_id: 
        :return: 
        """
        request = "/api/v1/Cellsets('{}')".format(cellset_id)
        return self._rest.DELETE(request)

    def deactivate_transactionlog(self, *args):
        """ Deacctivate Transactionlog for one or many cubes

        :param args: one or many cube names
        :return: 
        """
        updates = {}
        for cube_name in args:
            updates[(cube_name, "Logging")] = "NO"
        return self.write_values(cube_name="}CubeProperties", cellset_as_dict=updates)

    def activate_transactionlog(self, *args):
        """ Activate Transactionlog for one or many cubes
        
        :param args: one or many cube names
        :return: 
        """
        updates = {}
        for cube_name in args:
            updates[(cube_name, "Logging")] = "YES"
        return self.write_values(cube_name="}CubeProperties", cellset_as_dict=updates)

    def get_cellset_cells_count(self, mdx):
        """ Execute MDX in order to understand how many cells are in a cellset

        :param mdx: MDX Query, as string
        :return: Number of Cells in the CellSet
        """
        warnings.simplefilter('always', PendingDeprecationWarning)
        warnings.warn(
            "Function deprecated. Use execute_mdx_cellcount(self, mdx) instead.",
            PendingDeprecationWarning
        )
        warnings.simplefilter('default', PendingDeprecationWarning)
        return self.execute_mdx_cellcount(mdx)

    def get_view_content(self, cube_name, view_name, cell_properties=None, private=True, top=None):
        warnings.simplefilter('always', PendingDeprecationWarning)
        warnings.warn(
            "Function deprecated. Use execute_view instead.",
            PendingDeprecationWarning
        )
        warnings.simplefilter('default', PendingDeprecationWarning)
        return self.execute_view(cube_name, view_name, cell_properties, private, top)<|MERGE_RESOLUTION|>--- conflicted
+++ resolved
@@ -185,7 +185,6 @@
         cellset_id = self.create_cellset(mdx=mdx)
         return self.extract_cellset(cellset_id=cellset_id, cell_properties=cell_properties, top=top)
 
-<<<<<<< HEAD
     def execute_view(self, cube_name, view_name, cell_properties=None, private=True, top=None):
         """ get view content as dictionary with sweet and concise structure.
             Works on NativeView and MDXView !
@@ -197,123 +196,6 @@
         :param top: Int, number of cells to return (counting from top)
 
         :return: Dictionary : {([dim1].[elem1], [dim2][elem6]): {'Value':3127.312, 'Ordinal':12}   ....  }
-=======
-    def get_data(self, mdx, result_format=None, cell_properties=None, elem_properties=None, top=None, value_precision=None):
-        """ Execute an MDX query and return the results in the format specified
-
-        :param mdx: A string that is an MDX Query
-        :param result_format: String specifying the format to return. Supported: 'celldict' (default), 'csv', 'raw', 'dataframe' (pandas), 'array', dygraph'
-        :param cell_properties: List of properties to be queried from the cell. E.g. ['Value', 'Ordinal', 'RuleDerived', ...]
-        :param elem_properties: List of properties to be queried from the elements. E.g. ['UniqueName','Attributes', ...]
-        :param top: Integer limiting the number of cells and the number or rows returned
-        :param value_precision: Integer (optional) specifying number of decimal places to return
-
-        :return: Content in format specified above.
-        """
-        cellset_id = self.create_cellset(mdx=mdx)
-        try:
-            return self.extract_cellset(cellset_id=cellset_id, result_format=result_format, cell_properties=cell_properties, elem_properties=elem_properties, top=top, value_precision=value_precision)
-        finally:
-            self.delete_cellset(cellset_id=cellset_id)
-
-    def extract_cellset(self, cellset_id, result_format=None, cell_properties=None, elem_properties=None, top=None, value_precision=None):
-        """ Extract data from an existing cellset and return the results in the format specified
-
-        :param cellset_id: String; ID of existing cellset
-        :param result_format: String specifying the format to return. Supported: 'celldict' (default), 'csv', 'raw', 'dataframe' (pandas), 'array', dygraph'
-        :param cell_properties: List of properties to be queried from the cell. E.g. ['Value', 'Ordinal', 'RuleDerived', ...]
-        :param elem_properties: List of properties to be queried from the elements. E.g. ['UniqueName','Attributes', ...]
-        :param top: Integer limiting the number of cells and the number or rows returned
-        :param value_precision: Integer (optional) specifying number of decimal places to return
-        :return: Content in format specified above.
-        """        
-        if result_format == 'values':
-            data =  self.extract_cellset_values(cellset_id=cellset_id)
-            return (cell["Value"] for cell in data["Cells"])
-        elif result_format == 'csv':
-            return self.extract_cellset_csv(cellset_id=cellset_id)
-        elif result_format == 'dataframe':
-            raw_csv = self.extract_cellset_csv(cellset_id=cellset_id)
-            memory_file = StringIO(raw_csv)
-            return pd.read_csv(memory_file, sep=',')
-        else:
-            if not cell_properties:
-                cell_properties = ['Value', 'Ordinal']
-            elif 'Ordinal' not in cell_properties:
-                cell_properties.append('Ordinal')
-
-            data = self.extract_cellset_full(cellset_id=cellset_id, cell_properties=cell_properties, elem_properties=elem_properties, top=top)
-
-            if result_format == 'raw':
-                return data
-            elif result_format == 'array':
-                return Utils.build_arrays_from_cellset(raw_cellset_as_dict=data, value_precision=value_precision)
-            elif result_format == 'dygraph':
-                return Utils.build_dygraph_arrays_from_cellset(raw_cellset_as_dict=data, value_precision=value_precision)
-            else:
-                return Utils.build_content_from_cellset(raw_cellset_as_dict=data,
-                                                        cell_properties=cell_properties,
-                                                        top=top)
-
-    def extract_cellset_full(self, cellset_id, cell_properties=None, elem_properties=None, top=None):
-        """ Extract full Cellset data and return the raw data from TM1
-        
-        :param cellset_id: String; ID of existing cellset
-        :param cell_properties: List of properties to be queried from the cell. E.g. ['Value', 'Ordinal', 'RuleDerived', ...]
-        :param elem_properties: List of properties to be queried from the elements. E.g. ['UniqueName','Attributes', ...]
-        :param top: Integer limiting the number of cells and the number or rows returned
-        :return: Raw format from TM1.
-        """
-        if not cell_properties:
-            cell_properties = ['Value', 'Ordinal']
-        elif 'Ordinal' not in cell_properties:
-            cell_properties.append('Ordinal')
-
-        if not elem_properties:
-            elem_properties = ['UniqueName']
-        elif 'UniqueName' not in elem_properties:
-            elem_properties.append('UniqueName')
-
-        request = "/api/v1/Cellsets('{cellset_id}')?$expand=" \
-                  "Cube($select=Name;$expand=Dimensions($select=Name))," \
-                  "Axes($expand=Tuples($expand=Members($select=Name;$expand=Element{elem_properties}){top_rows}))," \
-                  "Cells($select={cell_properties}{top_cells})" \
-            .format(cellset_id=cellset_id,
-                    top_rows=";$top={}".format(top) if top else "",
-                    cell_properties=",".join(cell_properties),
-                    elem_properties=("($select=" + ",".join(elem_properties) + ")") if len(elem_properties) > 0 else "",
-                    top_cells=";$top={}".format(top) if top else "")
-        response = self._rest.GET(request=request)
-        return response.json()
-
-    def extract_cellset_values(self, cellset_id):
-        """ Extract Cellset data and return only the cells and values
-        
-        :param cellset_id: String; ID of existing cellset
-        :return: Raw format from TM1.
-        """
-        request = "/api/v1/Cellsets('{}')?$expand=Cells($select=Value)".format(cellset_id)
-        response = self._rest.GET(request=request, data='')
-        return response.json()
-
-    def extract_cellset_csv(self, cellset_id):
-        """ Execute Cellset and return only the 'Content', in csv format
-        
-        :param cellset_id: String; ID of existing cellset
-        :return: Raw format from TM1.
-        """
-        request = "/api/v1/Cellsets('{}')/Content".format(cellset_id)
-        data = self._rest.GET(request)
-        return data.text
-
-    def execute_cellset(self, cellset_id, cell_properties=None, top=None):
-        """ Execute Cellset and return the cells with their properties
-        
-        :param cellset_id: 
-        :param cell_properties: properties to be queried from the cell. E.g. Value, Ordinal, RuleDerived, ...
-        :param top: integer
-        :return: Content in sweet consice strcuture.
->>>>>>> 797406aa
         """
         cellset_id = self.create_cellset_from_view(cube_name=cube_name, view_name=view_name, private=private)
         return self.extract_cellset(cellset_id=cellset_id, cell_properties=cell_properties, top=top)
@@ -592,7 +474,6 @@
                     cell_properties=",".join(cell_properties),
                     elem_properties=("($select=" + ",".join(elem_properties) + ")") if len(elem_properties) > 0 else "",
                     top_cells=";$top={}".format(top) if top else "")
-        print(request)
         response = self._rest.GET(request=request)
         return response.json()
 
