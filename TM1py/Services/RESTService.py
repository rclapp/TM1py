--- conflicted
+++ resolved
@@ -168,25 +168,15 @@
             self.POST('/api/logout', '')
         self._s.close()
 
-<<<<<<< HEAD
-    def _start_session(self, **kwargs):
-=======
     def _start_session(self, user, password, decode_b64=False, namespace=None):
->>>>>>> 1c287f81
         """ perform a simple GET request (Ask for the TM1 Version) to start a session
 
         """
         # Authorization [Basic, CAM] through Headers
         token = self._build_authorization_token(
-<<<<<<< HEAD
-            kwargs['user'],
-            self.b64_decode_password(kwargs['password']) if kwargs.get('decode_b64', False) else kwargs["password"],
-            kwargs['namespace'] if 'namespace' in kwargs else None)
-=======
             user,
             self.b64_decode_password(password) if decode_b64 else password,
             namespace)
->>>>>>> 1c287f81
         self.add_http_header('Authorization', token)
         request = '/api/v1/Configuration/ProductVersion/$value'
         try:
